/*---------------------------------------------------------------------------------------------
 *  Copyright (c) Microsoft Corporation. All rights reserved.
 *  Licensed under the MIT License. See License.txt in the project root for license information.
 *--------------------------------------------------------------------------------------------*/

import * as gulp from 'gulp';
import * as path from 'path';
import {
    codeExtensionPath,
    featureTestRunnerPath,
    integrationTestRunnerPath,
    jestPath,
    mochaPath,
    rootPath,
    testAssetsRootPath,
    testRootPath,
} from './projectPaths';
import spawnNode from './spawnNode';

gulp.task('omnisharptest:feature', async () => {
    const env = {
        OSVC_SUITE: 'omnisharpFeatureTests',
        CODE_EXTENSIONS_PATH: codeExtensionPath,
        CODE_TESTS_PATH: path.join(testRootPath, 'omnisharpFeatureTests'),
        CODE_WORKSPACE_ROOT: rootPath,
        CODE_DISABLE_EXTENSIONS: 'true',
    };

    const result = await spawnNode([featureTestRunnerPath], { env });

    if (result.code === null || result.code > 0) {
        // Ensure that gulp fails when tests fail
        throw new Error(`Exit code: ${result.code}  Signal: ${result.signal}`);
    }

    return result;
});

gulp.task('omnisharptest:unit', async () => {
    const result = await spawnNode([
        mochaPath,
        '--ui',
        'tdd',
        '-c',
        'out/omnisharptest/omnisharpUnitTests/**/*.test.js',
    ]);

    if (result.code === null || result.code > 0) {
        // Ensure that gulp fails when tests fail
        throw new Error(`Exit code: ${result.code}  Signal: ${result.signal}`);
    }

    return result;
});

gulp.task('jest:test:unit', async () => {
    const result = await spawnNode([jestPath]);

    if (result.code === null || result.code > 0) {
        // Ensure that gulp fails when tests fail
        throw new Error(`Exit code: ${result.code}  Signal: ${result.signal}`);
    }

    return result;
});

const projectNames = ['singleCsproj', 'slnWithCsproj', 'slnFilterWithCsproj', 'BasicRazorApp2_1'];

for (const projectName of projectNames) {
    gulp.task(`omnisharptest:integration:${projectName}:stdio`, async () => runIntegrationTest(projectName, 'stdio'));
    gulp.task(`omnisharptest:integration:${projectName}:lsp`, async () => runIntegrationTest(projectName, 'lsp'));
    gulp.task(
        `omnisharptest:integration:${projectName}`,
        gulp.series(`omnisharptest:integration:${projectName}:stdio`, `omnisharptest:integration:${projectName}:lsp`)
    );
}

gulp.task(
    'omnisharptest:integration',
    gulp.series(projectNames.map((projectName) => `omnisharptest:integration:${projectName}`))
);
gulp.task(
    'omnisharptest:integration:stdio',
    gulp.series(projectNames.map((projectName) => `omnisharptest:integration:${projectName}:stdio`))
);
gulp.task(
    'omnisharptest:integration:lsp',
    gulp.series(projectNames.map((projectName) => `omnisharptest:integration:${projectName}:lsp`))
);
// TODO: Enable lsp integration tests once tests for unimplemented features are disabled.
<<<<<<< HEAD
gulp.task('test', gulp.series('jest:test:unit', 'test:feature', 'test:unit', 'test:integration:stdio'));
=======
gulp.task(
    'omnisharptest',
    gulp.series('omnisharptest:feature', 'omnisharptest:unit', 'omnisharptest:integration:stdio')
);
>>>>>>> 675d74e0

async function runIntegrationTest(testAssetName: string, engine: 'stdio' | 'lsp') {
    const env = {
        OSVC_SUITE: testAssetName,
        CODE_TESTS_PATH: path.join(testRootPath, 'omnisharpIntegrationTests'),
        CODE_EXTENSIONS_PATH: codeExtensionPath,
        CODE_TESTS_WORKSPACE: path.join(testAssetsRootPath, testAssetName),
        CODE_WORKSPACE_ROOT: rootPath,
        OMNISHARP_ENGINE: engine,
        OMNISHARP_LOCATION: process.env.OMNISHARP_LOCATION,
        CODE_DISABLE_EXTENSIONS: 'true',
    };

    const result = await spawnNode([integrationTestRunnerPath, '--enable-source-maps'], { env, cwd: rootPath });

    if (result.code === null || result.code > 0) {
        // Ensure that gulp fails when tests fail
        throw new Error(`Exit code: ${result.code}  Signal: ${result.signal}`);
    }

    return result;
}<|MERGE_RESOLUTION|>--- conflicted
+++ resolved
@@ -53,7 +53,7 @@
     return result;
 });
 
-gulp.task('jest:test:unit', async () => {
+gulp.task('jest:test', async () => {
     const result = await spawnNode([jestPath]);
 
     if (result.code === null || result.code > 0) {
@@ -88,14 +88,10 @@
     gulp.series(projectNames.map((projectName) => `omnisharptest:integration:${projectName}:lsp`))
 );
 // TODO: Enable lsp integration tests once tests for unimplemented features are disabled.
-<<<<<<< HEAD
-gulp.task('test', gulp.series('jest:test:unit', 'test:feature', 'test:unit', 'test:integration:stdio'));
-=======
 gulp.task(
     'omnisharptest',
-    gulp.series('omnisharptest:feature', 'omnisharptest:unit', 'omnisharptest:integration:stdio')
+    gulp.series('jest:test', 'omnisharptest:feature', 'omnisharptest:unit', 'omnisharptest:integration:stdio')
 );
->>>>>>> 675d74e0
 
 async function runIntegrationTest(testAssetName: string, engine: 'stdio' | 'lsp') {
     const env = {
