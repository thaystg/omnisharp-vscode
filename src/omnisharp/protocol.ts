--- conflicted
+++ resolved
@@ -485,9 +485,6 @@
         export const DiscoverTests = '/v2/discovertests';
         export const BlockStructure = '/v2/blockstructure';
         export const CodeStructure = '/v2/codestructure';
-<<<<<<< HEAD
-        export const DiscoverTests = '/v2/discovertests';
-=======
         export const Highlight = '/v2/highlight';
     }
 
@@ -506,7 +503,6 @@
 
     export interface SemanticHighlightResponse {
         Spans: SemanticHighlightSpan[];
->>>>>>> fdd69348
     }
 
     export interface Point {
@@ -580,7 +576,7 @@
         Name: string;
         Version: string;
     }
-    
+
     // dotnet-test endpoints
     interface BaseTestRequest extends Request {
         RunSettings: string;
@@ -593,14 +589,6 @@
         MethodName: string;
     }
 
-<<<<<<< HEAD
-    interface SingleTestRequest extends BaseTestRequest {
-        MethodName: string;
-    }
-
-    interface MultiTestRequest extends BaseTestRequest {
-        MethodNames: string[];
-=======
     interface MultiTestRequest extends BaseTestRequest {
         MethodNames: string[];
     }
@@ -608,7 +596,6 @@
     interface TestsInContextRequest extends Request {
         RunSettings?: string;
         TargetFrameworkVersion?: string;
->>>>>>> fdd69348
     }
 
     export interface DebugTestGetStartInfoRequest extends SingleTestRequest {
@@ -642,16 +629,9 @@
 
     export interface DiscoverTestsRequest extends BaseTestRequest {
 
-<<<<<<< HEAD
-    }    
-    
-    export interface TestInfo
-    {
-=======
     }
 
     export interface TestInfo {
->>>>>>> fdd69348
         FullyQualifiedName: string;
         DisplayName: string;
         Source: string;
