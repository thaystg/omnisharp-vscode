--- conflicted
+++ resolved
@@ -243,46 +243,24 @@
     let monoVersion = await getMonoVersion(childEnv);
     let isValidMonoAvailable = await satisfies(monoVersion, '>=5.8.1');
 
-<<<<<<< HEAD
-            // If we're launching on macOS/Linux, we have two possibilities:
-            //   1. Launch using Mono
-            //   2. Launch process directly (e.g. a 'run' script)
-            return options.useMono
-                ? launchNixMono(options.path, cwd, options.waitForDebugger, args)
-                : launchNix(options.path, cwd, args);
-=======
     // If the user specifically said that they wanted to launch on Mono, respect their wishes.
     if (options.useGlobalMono === "always") {
         if (!isValidMonoAvailable) {
             throw new Error('Cannot start OmniSharp because Mono version >=5.8.1 is required.');
->>>>>>> 9fbb4e10
         }
 
         const launchPath = launchInfo.MonoLaunchPath || launchInfo.LaunchPath;
 
-        return launchNixMono(launchPath, monoVersion, options.monoPath, cwd, args, childEnv);
-    }
-
-<<<<<<< HEAD
-        // If it's possible to launch on a global Mono, we'll do that. Otherwise, run with our
-        // locally installed Mono runtime.
-        return canLaunchMono()
-            .then(() => {
-                return launchNixMono(path.join(basePath, 'omnisharp', 'OmniSharp.exe'), cwd, options.useMono, args);
-            })
-            .catch(_ => {
-                return launchNix(path.join(basePath, 'run'), cwd, args);
-            });
-    });
-=======
+        return launchNixMono(launchPath, monoVersion, options.monoPath, cwd, args, childEnv, options.waitForDebugger);
+    }
+
     // If we can launch on the global Mono, do so; otherwise, launch directly;
     if (options.useGlobalMono === "auto" && isValidMonoAvailable && launchInfo.MonoLaunchPath) {
-        return launchNixMono(launchInfo.MonoLaunchPath, monoVersion, options.monoPath, cwd, args, childEnv);
+        return launchNixMono(launchInfo.MonoLaunchPath, monoVersion, options.monoPath, cwd, args, childEnv, options.waitForDebugger);
     }
     else {
         return launchNix(launchInfo.LaunchPath, cwd, args);
     }
->>>>>>> 9fbb4e10
 }
 
 function getConfigurationValue(globalConfig: vscode.WorkspaceConfiguration, csharpConfig: vscode.WorkspaceConfiguration,
@@ -335,38 +313,17 @@
     };
 }
 
-<<<<<<< HEAD
-function launchNixMono(launchPath: string, cwd: string, useDebugger:boolean, args: string[]): Promise<LaunchResult> {
-    return canLaunchMono()
-        .then(() => {
-            let argsCopy = args.slice(0); // create copy of details args
-            argsCopy.unshift(launchPath);
-
-            if (useDebugger)
-            {
-                argsCopy.unshift("--assembly-loader=strict");
-                argsCopy.unshift("--debug");
-                argsCopy.unshift("--debugger-agent=transport=dt_socket,server=y,address=127.0.0.1:55555");
-            }
-
-            let process = spawn('mono', argsCopy, {
-                detached: false,
-                cwd: cwd
-            });
-
-            return {
-                process,
-                command: launchPath,
-                usingMono: true
-            };
-        });
-}
-=======
-function launchNixMono(launchPath: string, monoVersion: string, monoPath: string, cwd: string, args: string[], environment: NodeJS.ProcessEnv): LaunchResult {
+function launchNixMono(launchPath: string, monoVersion: string, monoPath: string, cwd: string, args: string[], environment: NodeJS.ProcessEnv, useDebugger:boolean): LaunchResult {
     let argsCopy = args.slice(0); // create copy of details args
     argsCopy.unshift(launchPath);
     argsCopy.unshift("--assembly-loader=strict");
->>>>>>> 9fbb4e10
+
+    if (useDebugger)
+        {
+            argsCopy.unshift("--assembly-loader=strict");
+            argsCopy.unshift("--debug");
+            argsCopy.unshift("--debugger-agent=transport=dt_socket,server=y,address=127.0.0.1:55555");
+        }
 
     let process = spawn('mono', argsCopy, {
         detached: false,
