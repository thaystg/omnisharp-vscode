/*---------------------------------------------------------------------------------------------
 *  Copyright (c) Microsoft Corporation. All rights reserved.
 *  Licensed under the MIT License. See License.txt in the project root for license information.
 *--------------------------------------------------------------------------------------------*/

import { spawn } from 'cross-spawn';
import { ChildProcessWithoutNullStreams } from 'child_process';

import { PlatformInformation } from '../platform';
import * as path from 'path';
import * as vscode from 'vscode';
import { Options } from './options';
import { IHostExecutableResolver } from '../constants/IHostExecutableResolver';

export enum LaunchTargetKind {
    Solution,
    Project,
    ProjectJson,
    Folder,
    Csx,
    Cake,
    LiveShare
}

/**
 * Represents the project or solution that OmniSharp is to be launched with.
 * */
export interface LaunchTarget {
    label: string;
    description: string;
    directory: string;
    target: string;
    workspaceKind: LaunchTargetKind;
}

export const vslsTarget: LaunchTarget = {
    label: "VSLS",
    description: "Visual Studio Live Share",
    directory: "",
    target: "",
    workspaceKind: LaunchTargetKind.LiveShare
};

/** Live share scheme */
export const vsls = 'vsls';

/*
 * File scheme for which OmniSharp language feature should be disabled
 */
export const disabledSchemes = new Set([
    vsls,
]);

/**
 * Returns a list of potential targets on which OmniSharp can be launched.
 * This includes `project.json` files, `*.sln` and `*.slnf` files (if any `*.csproj` files are found), and the root folder
 * (if it doesn't contain a `project.json` file, but `project.json` files exist). In addition, the root folder
 * is included if there are any `*.csproj` files present, but a `*.sln` or `*.slnf` file is not found.
 */
export async function findLaunchTargets(options: Options): Promise<LaunchTarget[]> {
    if (!vscode.workspace.workspaceFolders) {
        return Promise.resolve([]);
    }

    const projectFiles = await vscode.workspace.findFiles(
        /*include*/ '{**/*.sln,**/*.slnf,**/*.csproj,**/project.json,**/*.csx,**/*.cake}',
        /*exclude*/ `{${options.projectFilesExcludePattern}}`);

    const csFiles = await vscode.workspace.findFiles(
        /*include*/ '{**/*.cs}',
        /*exclude*/ '{**/node_modules/**,**/.git/**,**/bower_components/**}',
        /*maxResults*/ 1);

    return resourcesToLaunchTargets(projectFiles.concat(csFiles), vscode.workspace.workspaceFolders, options.maxProjectResults);
}

export function resourcesToLaunchTargets(resources: vscode.Uri[], workspaceFolders: readonly vscode.WorkspaceFolder[], maxProjectResults: number): LaunchTarget[] {
    // The list of launch targets is calculated like so:
    //   * If there are .csproj files, .sln and .slnf files are considered as launch targets.
    //   * Any project.json file is considered a launch target.
    //   * If there is no project.json file in a workspace folder, the workspace folder as added as a launch target.
    //   * Additionally, if there are .csproj files, but no .sln or .slnf file, the root is added as a launch target.
    //
    // TODO:
    //   * It should be possible to choose a .csproj as a launch target
    //   * It should be possible to choose a .sln or .slnf file even when no .csproj files are found
    //     within the root.

    if (resources.length === 0) {
        return [];
    }

    // Since language server functionality is run on the server instance there is no need
    // to start OmniSharp on the LiveShare client.
    const localResources = resources.filter(resource => !disabledSchemes.has(resource.scheme));
    if (localResources.length === 0) {
        return [vslsTarget];
    }

    let workspaceFolderToUriMap = new Map<number, vscode.Uri[]>();

    for (let resource of localResources) {
        let folder = vscode.workspace.getWorkspaceFolder(resource);
        if (folder) {
            let buckets: vscode.Uri[];

            if (workspaceFolderToUriMap.has(folder.index)) {
                buckets = workspaceFolderToUriMap.get(folder.index)!; // Ensured valid via has.
            } else {
                buckets = [];
                workspaceFolderToUriMap.set(folder.index, buckets);
            }

            buckets.push(resource);
        }
    }

    return resourcesAndFolderMapToLaunchTargets(resources, workspaceFolders, workspaceFolderToUriMap, maxProjectResults);
}

export function resourcesAndFolderMapToLaunchTargets(resources: vscode.Uri[], workspaceFolders: readonly vscode.WorkspaceFolder[], workspaceFolderToUriMap: Map<number, vscode.Uri[]>, maxProjectResults: number): LaunchTarget[] {
    let solutionTargets: LaunchTarget[] = [];
    let projectJsonTargets: LaunchTarget[] = [];
    let projectRootTargets: LaunchTarget[] = [];
    let projectTargets: LaunchTarget[] = [];
    let otherTargets: LaunchTarget[] = [];

    workspaceFolderToUriMap.forEach((resources, folderIndex) => {
        let hasProjectJsonAtRoot = false;
        let hasCSX = false;
        let hasCake = false;
        let hasCs = false;

        let folder = workspaceFolders[folderIndex];
        let folderPath = folder.uri.fsPath;

        resources.forEach(resource => {
            // Add .sln and .slnf files
            if (isSolution(resource)) {
                const dirname = path.dirname(resource.fsPath);
                solutionTargets.push({
                    label: path.basename(resource.fsPath),
                    description: vscode.workspace.asRelativePath(dirname),
                    target: resource.fsPath,
                    directory: path.dirname(resource.fsPath),
                    workspaceKind: LaunchTargetKind.Solution
                });
            }
            // Add project.json files
            else if (isProjectJson(resource)) {
                const dirname = path.dirname(resource.fsPath);
                hasProjectJsonAtRoot = hasProjectJsonAtRoot || dirname === folderPath;
                projectJsonTargets.push({
                    label: path.basename(resource.fsPath),
                    description: vscode.workspace.asRelativePath(dirname),
                    target: dirname,
                    directory: dirname,
                    workspaceKind: LaunchTargetKind.ProjectJson
                });
            }
            // Add .csproj files
            else if (isCSharpProject(resource)) {
                const dirname = path.dirname(resource.fsPath);
                // OmniSharp doesn't support opening a project directly, however, it will open a project if
                // we pass a folder path which contains a single .csproj. This is similar to how project.json
                // is supported.
                projectTargets.push({
                    label: path.basename(resource.fsPath),
                    description: vscode.workspace.asRelativePath(dirname),
                    target: dirname,
                    directory: dirname,
                    workspaceKind: LaunchTargetKind.Project
                });
            }
            else {
                // Discover if there is any CSX file
                hasCSX ||= isCsx(resource);

                // Discover if there is any Cake file
                hasCake ||= isCake(resource);

                //Discover if there is any cs file
                hasCs ||= isCs(resource);
            }
        });

        const hasCsProjFiles = projectTargets.length > 0;
        const hasSlnFile = solutionTargets.length > 0;
        const hasProjectJson = projectJsonTargets.length > 0;

        // Add the root folder under the following circumstances:
        // * If there are .csproj files, but no .sln or .slnf file, and none in the root.
        // * If there are project.json files, but none in the root.
        if ((hasCsProjFiles && !hasSlnFile) || (hasProjectJson && !hasProjectJsonAtRoot)) {
            projectRootTargets.push({
                label: path.basename(folderPath),
                description: 'All contained projects',
                target: folderPath,
                directory: folderPath,
                workspaceKind: LaunchTargetKind.Folder
            });
        }

        // if we noticed any CSX file(s), add a single CSX-specific target pointing at the root folder
        if (hasCSX) {
            otherTargets.push({
                label: "CSX",
                description: path.basename(folderPath),
                target: folderPath,
                directory: folderPath,
                workspaceKind: LaunchTargetKind.Csx
            });
        }

        // if we noticed any Cake file(s), add a single Cake-specific target pointing at the root folder
        if (hasCake) {
            otherTargets.push({
                label: "Cake",
                description: path.basename(folderPath),
                target: folderPath,
                directory: folderPath,
                workspaceKind: LaunchTargetKind.Cake
            });
        }

        if (hasCs && !hasSlnFile && !hasCsProjFiles && !hasProjectJson && !hasProjectJsonAtRoot) {
            otherTargets.push({
                label: path.basename(folderPath),
                description: '',
                target: folderPath,
                directory: folderPath,
                workspaceKind: LaunchTargetKind.Folder
            });
        }
    });

    solutionTargets = solutionTargets.sort((a, b) => a.directory.localeCompare(b.directory));
    projectRootTargets = projectRootTargets.sort((a, b) => a.directory.localeCompare(b.directory));
    projectJsonTargets = projectJsonTargets.sort((a, b) => a.directory.localeCompare(b.directory));
    projectTargets = projectTargets.sort((a, b) => a.directory.localeCompare(b.directory));

    const allTargets = otherTargets.concat(solutionTargets).concat(projectRootTargets).concat(projectJsonTargets).concat(projectTargets);

    return maxProjectResults > 0
        ? allTargets.slice(0, maxProjectResults)
        : allTargets;
}

function isCSharpProject(resource: vscode.Uri): boolean {
    return /\.csproj$/i.test(resource.fsPath);
}

function isSolution(resource: vscode.Uri): boolean {
    return /\.slnf?$/i.test(resource.fsPath);
}

function isProjectJson(resource: vscode.Uri): boolean {
    return /\project.json$/i.test(resource.fsPath);
}

function isCsx(resource: vscode.Uri): boolean {
    return /\.csx$/i.test(resource.fsPath);
}

function isCake(resource: vscode.Uri): boolean {
    return /\.cake$/i.test(resource.fsPath);
}

function isCs(resource: vscode.Uri): boolean {
    return /\.cs$/i.test(resource.fsPath);
}

// A ChildProcess that has spawned successfully without erroring.
// We can guarantee that certain optional properties will exist in this case.
// (Technically, this includes stderr/in/out, but ChildProcessWithoutNullStreams
// gives us that for free even though it really shouldn't.)
export interface SpawnedChildProcess extends ChildProcessWithoutNullStreams {
    pid: number;
}

export interface LaunchResult extends IntermediateLaunchResult {
    process: SpawnedChildProcess;
}

interface IntermediateLaunchResult {
    process: ChildProcessWithoutNullStreams;
    command: string;
    hostIsMono: boolean;
    hostVersion?: string;
    hostPath?: string;
}

<<<<<<< HEAD
export async function launchOmniSharp(cwd: string, args: string[], launchPath: string, platformInfo: PlatformInformation, options: Options, monoResolver: IHostExecutableResolver, dotnetResolver: IHostExecutableResolver): Promise<LaunchResult> {
    return new Promise((resolve, reject) => {
        launch(cwd, args, launchPath, platformInfo, options, monoResolver, dotnetResolver)
=======
export interface LaunchConfiguration {
    hostKind: ".NET" | "Windows .NET Framework" | "Mono .NET Framework";
    hostPath: string;
    hostVersion: string;
    path: string;
    launchPath: string;
    cwd: string;
    args: string[];
    env: NodeJS.ProcessEnv;
}

export async function launchOmniSharp(cwd: string, args: string[], launchInfo: LaunchInfo, platformInfo: PlatformInformation, options: Options, monoResolver: IHostExecutableResolver, dotnetResolver: IHostExecutableResolver): Promise<LaunchResult> {
    return new Promise<LaunchResult>((resolve, reject) => {
        launch(cwd, args, launchInfo, platformInfo, options, monoResolver, dotnetResolver)
>>>>>>> dfeeccf0
            .then(result => {
                // async error - when target not not ENEOT
                result.process.on('error', err => {
                    reject(err);
                });

                result.process.on('spawn', () => {
                    resolve(result as LaunchResult);
                });
            })
            .catch(reason => reject(reason));
    });
}

<<<<<<< HEAD
async function launch(cwd: string, args: string[], launchPath: string, platformInfo: PlatformInformation, options: Options, monoResolver: IHostExecutableResolver, dotnetResolver: IHostExecutableResolver): Promise<IntermediateLaunchResult> {
=======
export async function configure(cwd: string, args: string[], launchInfo: LaunchInfo, platformInfo: PlatformInformation, options: Options, monoResolver: IHostExecutableResolver, dotnetResolver: IHostExecutableResolver): Promise<LaunchConfiguration> {
>>>>>>> dfeeccf0
    if (options.useEditorFormattingSettings) {
        let globalConfig = vscode.workspace.getConfiguration('', null);
        let csharpConfig = vscode.workspace.getConfiguration('[csharp]', null);

        args.push(`formattingOptions:useTabs=${!getConfigurationValue(globalConfig, csharpConfig, 'editor.insertSpaces', true)}`);
        args.push(`formattingOptions:tabSize=${getConfigurationValue(globalConfig, csharpConfig, 'editor.tabSize', 4)}`);
        args.push(`formattingOptions:indentationSize=${getConfigurationValue(globalConfig, csharpConfig, 'editor.tabSize', 4)}`);
    }

    if (options.useModernNet) {
<<<<<<< HEAD
        return await launchDotnet(launchPath, cwd, args, platformInfo, options, dotnetResolver);
    }

    if (platformInfo.isWindows()) {
        return launchWindows(launchPath, cwd, args);
    }

    return await launchNix(launchPath, cwd, args, options, monoResolver);
}
=======
        const argsCopy = args.slice(0);
        const launchPath = launchInfo.DotnetLaunchPath ?? launchInfo.LaunchPath;

        let command: string;
        if (!launchPath.endsWith('.dll')) {
            // If we're not being asked to launch a dll, assume whatever we're given is an executable
            command = launchPath;
        }
        else {
            command = platformInfo.isWindows() ? 'dotnet.exe' : 'dotnet';
            argsCopy.unshift(launchPath);
        }

        const dotnetInfo = await dotnetResolver.getHostExecutableInfo(options);

        return {
            hostKind: '.NET',
            hostPath: dotnetInfo.path,
            hostVersion: dotnetInfo.version,
            path: command,
            launchPath: launchPath,
            cwd,
            args: argsCopy,
            env: dotnetInfo.env
        };
    }

    if (platformInfo.isWindows()) {
        return {
            hostKind: 'Windows .NET Framework',
            hostPath: '',
            hostVersion: '',
            path: launchInfo.LaunchPath,
            launchPath: launchInfo.LaunchPath,
            cwd,
            args,
            env: process.env
        };
    }

    let monoInfo = await monoResolver.getHostExecutableInfo(options);
    if (monoInfo !== undefined) {
        const launchPath = launchInfo.MonoLaunchPath || launchInfo.LaunchPath;
>>>>>>> dfeeccf0

        let argsCopy = args.slice(0); // create copy of details args
        argsCopy.unshift(launchPath);
        argsCopy.unshift("--assembly-loader=strict");

        if (options.waitForDebugger) {
            argsCopy.unshift("--debug");
            argsCopy.unshift("--debugger-agent=transport=dt_socket,server=y,address=127.0.0.1:55555");
        }

        return {
            hostKind: "Mono .NET Framework",
            hostPath: monoInfo.path,
            hostVersion: monoInfo.version,
            path: 'mono',
            launchPath,
            cwd,
            args: argsCopy,
            env: monoInfo.env,
        };
    }

    throw new Error('Unable to find Mono installation.');
}

<<<<<<< HEAD
async function launchDotnet(launchPath: string, cwd: string, args: string[], platformInfo: PlatformInformation, options: Options, dotnetResolver: IHostExecutableResolver): Promise<IntermediateLaunchResult> {
    const dotnetInfo = await dotnetResolver.getHostExecutableInfo(options);
    const command = platformInfo.isWindows() ? 'dotnet.exe' : 'dotnet';
    const argsCopy = args.slice(0);

    argsCopy.unshift(launchPath);
=======
async function launch(cwd: string, args: string[], launchInfo: LaunchInfo, platformInfo: PlatformInformation, options: Options, monoResolver: IHostExecutableResolver, dotnetResolver: IHostExecutableResolver): Promise<LaunchResult> {
    const configureResults = await configure(cwd, args, launchInfo, platformInfo, options, monoResolver, dotnetResolver);
    return coreLaunch(platformInfo, configureResults);
}

function coreLaunch(platformInfo: PlatformInformation, configuration: LaunchConfiguration): LaunchResult {
    const { cwd, args, path, launchPath, env } = configuration;

    switch (configuration.hostKind) {
        case ".NET": {
            const process = spawn(path, args, { detached: false, cwd, env });

            return {
                process,
                command: launchPath,
                hostIsMono: false,
                hostVersion: configuration.hostVersion,
                hostPath: configuration.hostPath,
            };
            break;
        }
        case "Windows .NET Framework": {
            return launchWindows(path, cwd, args);
        }
        case "Mono .NET Framework": {
            return {
                command: launchPath,
                process: launchNixMono(configuration.hostPath, cwd, args, configuration.env),
                hostIsMono: true,
                hostVersion: configuration.hostVersion,
                hostPath: configuration.hostPath
            };
        }
    }
}
>>>>>>> dfeeccf0

function getConfigurationValue(globalConfig: vscode.WorkspaceConfiguration, csharpConfig: vscode.WorkspaceConfiguration,
    configurationPath: string, defaultValue: any): any {

<<<<<<< HEAD
    return {
        process,
        command: launchPath,
        hostVersion: dotnetInfo.version,
        hostPath: dotnetInfo.path,
        hostIsMono: false,
    };
=======
    if (csharpConfig[configurationPath] != undefined) {
        return csharpConfig[configurationPath];
    }

    return globalConfig.get(configurationPath, defaultValue);
>>>>>>> dfeeccf0
}

function launchWindows(launchPath: string, cwd: string, args: string[]): IntermediateLaunchResult {
    function escapeIfNeeded(arg: string) {
        const hasSpaceWithoutQuotes = /^[^"].* .*[^"]/;
        return hasSpaceWithoutQuotes.test(arg)
            ? `"${arg}"`
            : arg.replace("&", "^&");
    }

    let argsCopy = args.slice(0); // create copy of args
    argsCopy.unshift(`"${launchPath}"`);
    argsCopy = [[
        '/s',
        '/c',
        '"' + argsCopy.map(escapeIfNeeded).join(' ') + '"'
    ].join(' ')];

    let process = spawn('cmd', argsCopy, {
        windowsVerbatimArguments: true,
        detached: false,
        cwd: cwd
    });

    return {
        process,
        command: launchPath,
        hostIsMono: false,
    };
}

<<<<<<< HEAD
async function launchNix(launchPath: string, cwd: string, args: string[], options: Options, monoResolver: IHostExecutableResolver): Promise<IntermediateLaunchResult> {
    const monoInfo = await monoResolver.getHostExecutableInfo(options);

    return {
        process: launchNixMono(launchPath, cwd, args, monoInfo.env, options.waitForDebugger),
        command: launchPath,
        hostIsMono: true,
        hostVersion: monoInfo.version,
        hostPath: monoInfo.path
    };
}

function launchNixMono(launchPath: string, cwd: string, args: string[], environment: NodeJS.ProcessEnv, useDebugger: boolean): ChildProcessWithoutNullStreams {
    let argsCopy = args.slice(0); // create copy of details args
    argsCopy.unshift(launchPath);
    argsCopy.unshift("--assembly-loader=strict");

    if (useDebugger) {
        argsCopy.unshift("--debug");
        argsCopy.unshift("--debugger-agent=transport=dt_socket,server=y,address=127.0.0.1:55555");
    }

    let process = spawn('mono', argsCopy, {
=======
function launchNixMono(launchPath: string, cwd: string, args: string[], environment: NodeJS.ProcessEnv): ChildProcess {
    let process = spawn('mono', args, {
>>>>>>> dfeeccf0
        detached: false,
        cwd: cwd,
        env: environment
    });

    return process;
}<|MERGE_RESOLUTION|>--- conflicted
+++ resolved
@@ -290,11 +290,6 @@
     hostPath?: string;
 }
 
-<<<<<<< HEAD
-export async function launchOmniSharp(cwd: string, args: string[], launchPath: string, platformInfo: PlatformInformation, options: Options, monoResolver: IHostExecutableResolver, dotnetResolver: IHostExecutableResolver): Promise<LaunchResult> {
-    return new Promise((resolve, reject) => {
-        launch(cwd, args, launchPath, platformInfo, options, monoResolver, dotnetResolver)
-=======
 export interface LaunchConfiguration {
     hostKind: ".NET" | "Windows .NET Framework" | "Mono .NET Framework";
     hostPath: string;
@@ -306,10 +301,9 @@
     env: NodeJS.ProcessEnv;
 }
 
-export async function launchOmniSharp(cwd: string, args: string[], launchInfo: LaunchInfo, platformInfo: PlatformInformation, options: Options, monoResolver: IHostExecutableResolver, dotnetResolver: IHostExecutableResolver): Promise<LaunchResult> {
-    return new Promise<LaunchResult>((resolve, reject) => {
-        launch(cwd, args, launchInfo, platformInfo, options, monoResolver, dotnetResolver)
->>>>>>> dfeeccf0
+export async function launchOmniSharp(cwd: string, args: string[], launchPath: string, platformInfo: PlatformInformation, options: Options, monoResolver: IHostExecutableResolver, dotnetResolver: IHostExecutableResolver): Promise<LaunchResult> {
+    return new Promise((resolve, reject) => {
+        launch(cwd, args, launchPath, platformInfo, options, monoResolver, dotnetResolver)
             .then(result => {
                 // async error - when target not not ENEOT
                 result.process.on('error', err => {
@@ -324,11 +318,7 @@
     });
 }
 
-<<<<<<< HEAD
-async function launch(cwd: string, args: string[], launchPath: string, platformInfo: PlatformInformation, options: Options, monoResolver: IHostExecutableResolver, dotnetResolver: IHostExecutableResolver): Promise<IntermediateLaunchResult> {
-=======
-export async function configure(cwd: string, args: string[], launchInfo: LaunchInfo, platformInfo: PlatformInformation, options: Options, monoResolver: IHostExecutableResolver, dotnetResolver: IHostExecutableResolver): Promise<LaunchConfiguration> {
->>>>>>> dfeeccf0
+export async function configure(cwd: string, args: string[], launchPath: string, platformInfo: PlatformInformation, options: Options, monoResolver: IHostExecutableResolver, dotnetResolver: IHostExecutableResolver): Promise<LaunchConfiguration> {
     if (options.useEditorFormattingSettings) {
         let globalConfig = vscode.workspace.getConfiguration('', null);
         let csharpConfig = vscode.workspace.getConfiguration('[csharp]', null);
@@ -339,19 +329,7 @@
     }
 
     if (options.useModernNet) {
-<<<<<<< HEAD
-        return await launchDotnet(launchPath, cwd, args, platformInfo, options, dotnetResolver);
-    }
-
-    if (platformInfo.isWindows()) {
-        return launchWindows(launchPath, cwd, args);
-    }
-
-    return await launchNix(launchPath, cwd, args, options, monoResolver);
-}
-=======
         const argsCopy = args.slice(0);
-        const launchPath = launchInfo.DotnetLaunchPath ?? launchInfo.LaunchPath;
 
         let command: string;
         if (!launchPath.endsWith('.dll')) {
@@ -382,8 +360,8 @@
             hostKind: 'Windows .NET Framework',
             hostPath: '',
             hostVersion: '',
-            path: launchInfo.LaunchPath,
-            launchPath: launchInfo.LaunchPath,
+            path: launchPath,
+            launchPath: launchPath,
             cwd,
             args,
             env: process.env
@@ -392,9 +370,6 @@
 
     let monoInfo = await monoResolver.getHostExecutableInfo(options);
     if (monoInfo !== undefined) {
-        const launchPath = launchInfo.MonoLaunchPath || launchInfo.LaunchPath;
->>>>>>> dfeeccf0
-
         let argsCopy = args.slice(0); // create copy of details args
         argsCopy.unshift(launchPath);
         argsCopy.unshift("--assembly-loader=strict");
@@ -419,20 +394,12 @@
     throw new Error('Unable to find Mono installation.');
 }
 
-<<<<<<< HEAD
-async function launchDotnet(launchPath: string, cwd: string, args: string[], platformInfo: PlatformInformation, options: Options, dotnetResolver: IHostExecutableResolver): Promise<IntermediateLaunchResult> {
-    const dotnetInfo = await dotnetResolver.getHostExecutableInfo(options);
-    const command = platformInfo.isWindows() ? 'dotnet.exe' : 'dotnet';
-    const argsCopy = args.slice(0);
-
-    argsCopy.unshift(launchPath);
-=======
-async function launch(cwd: string, args: string[], launchInfo: LaunchInfo, platformInfo: PlatformInformation, options: Options, monoResolver: IHostExecutableResolver, dotnetResolver: IHostExecutableResolver): Promise<LaunchResult> {
-    const configureResults = await configure(cwd, args, launchInfo, platformInfo, options, monoResolver, dotnetResolver);
+async function launch(cwd: string, args: string[], launchPath: string, platformInfo: PlatformInformation, options: Options, monoResolver: IHostExecutableResolver, dotnetResolver: IHostExecutableResolver): Promise<IntermediateLaunchResult> {
+    const configureResults = await configure(cwd, args, launchPath, platformInfo, options, monoResolver, dotnetResolver);
     return coreLaunch(platformInfo, configureResults);
 }
 
-function coreLaunch(platformInfo: PlatformInformation, configuration: LaunchConfiguration): LaunchResult {
+function coreLaunch(platformInfo: PlatformInformation, configuration: LaunchConfiguration): IntermediateLaunchResult {
     const { cwd, args, path, launchPath, env } = configuration;
 
     switch (configuration.hostKind) {
@@ -462,26 +429,15 @@
         }
     }
 }
->>>>>>> dfeeccf0
 
 function getConfigurationValue(globalConfig: vscode.WorkspaceConfiguration, csharpConfig: vscode.WorkspaceConfiguration,
     configurationPath: string, defaultValue: any): any {
 
-<<<<<<< HEAD
-    return {
-        process,
-        command: launchPath,
-        hostVersion: dotnetInfo.version,
-        hostPath: dotnetInfo.path,
-        hostIsMono: false,
-    };
-=======
     if (csharpConfig[configurationPath] != undefined) {
         return csharpConfig[configurationPath];
     }
 
     return globalConfig.get(configurationPath, defaultValue);
->>>>>>> dfeeccf0
 }
 
 function launchWindows(launchPath: string, cwd: string, args: string[]): IntermediateLaunchResult {
@@ -513,34 +469,8 @@
     };
 }
 
-<<<<<<< HEAD
-async function launchNix(launchPath: string, cwd: string, args: string[], options: Options, monoResolver: IHostExecutableResolver): Promise<IntermediateLaunchResult> {
-    const monoInfo = await monoResolver.getHostExecutableInfo(options);
-
-    return {
-        process: launchNixMono(launchPath, cwd, args, monoInfo.env, options.waitForDebugger),
-        command: launchPath,
-        hostIsMono: true,
-        hostVersion: monoInfo.version,
-        hostPath: monoInfo.path
-    };
-}
-
-function launchNixMono(launchPath: string, cwd: string, args: string[], environment: NodeJS.ProcessEnv, useDebugger: boolean): ChildProcessWithoutNullStreams {
-    let argsCopy = args.slice(0); // create copy of details args
-    argsCopy.unshift(launchPath);
-    argsCopy.unshift("--assembly-loader=strict");
-
-    if (useDebugger) {
-        argsCopy.unshift("--debug");
-        argsCopy.unshift("--debugger-agent=transport=dt_socket,server=y,address=127.0.0.1:55555");
-    }
-
-    let process = spawn('mono', argsCopy, {
-=======
-function launchNixMono(launchPath: string, cwd: string, args: string[], environment: NodeJS.ProcessEnv): ChildProcess {
+function launchNixMono(launchPath: string, cwd: string, args: string[], environment: NodeJS.ProcessEnv): ChildProcessWithoutNullStreams {
     let process = spawn('mono', args, {
->>>>>>> dfeeccf0
         detached: false,
         cwd: cwd,
         env: environment
