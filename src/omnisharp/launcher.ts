/*---------------------------------------------------------------------------------------------
 *  Copyright (c) Microsoft Corporation. All rights reserved.
 *  Licensed under the MIT License. See License.txt in the project root for license information.
 *--------------------------------------------------------------------------------------------*/

import { spawn } from 'cross-spawn';
import { ChildProcessWithoutNullStreams } from 'child_process';

import { PlatformInformation } from '../platform';
import * as path from 'path';
import * as vscode from 'vscode';
import { Options } from './options';
import { IHostExecutableResolver } from '../constants/IHostExecutableResolver';

export enum LaunchTargetKind {
    Solution,
    Project,
    ProjectJson,
    Folder,
    Csx,
    Cake,
    LiveShare
}

/**
 * Represents the project or solution that OmniSharp is to be launched with.
 * */
export interface LaunchTarget {
    label: string;
    description: string;
    directory: string;
    target: string;
    workspaceKind: LaunchTargetKind;
}

export const vslsTarget: LaunchTarget = {
    label: "VSLS",
    description: "Visual Studio Live Share",
    directory: "",
    target: "",
    workspaceKind: LaunchTargetKind.LiveShare
};

/** Live share scheme */
export const vsls = 'vsls';

/*
 * File scheme for which OmniSharp language feature should be disabled
 */
export const disabledSchemes = new Set([
    vsls,
]);

/**
 * Returns a list of potential targets on which OmniSharp can be launched.
 * This includes `project.json` files, `*.sln` and `*.slnf` files (if any `*.csproj` files are found), and the root folder
 * (if it doesn't contain a `project.json` file, but `project.json` files exist). In addition, the root folder
 * is included if there are any `*.csproj` files present, but a `*.sln` or `*.slnf` file is not found.
 */
export async function findLaunchTargets(options: Options): Promise<LaunchTarget[]> {
    if (!vscode.workspace.workspaceFolders) {
        return Promise.resolve([]);
    }

    const projectFiles = await vscode.workspace.findFiles(
        /*include*/ '{**/*.sln,**/*.slnf,**/*.csproj,**/project.json,**/*.csx,**/*.cake}',
        /*exclude*/ `{${options.projectFilesExcludePattern}}`);

    const csFiles = await vscode.workspace.findFiles(
        /*include*/ '{**/*.cs}',
        /*exclude*/ '{**/node_modules/**,**/.git/**,**/bower_components/**}',
        /*maxResults*/ 1);

    return resourcesToLaunchTargets(projectFiles.concat(csFiles), vscode.workspace.workspaceFolders, options.maxProjectResults);
}

export function resourcesToLaunchTargets(resources: vscode.Uri[], workspaceFolders: readonly vscode.WorkspaceFolder[], maxProjectResults: number): LaunchTarget[] {
    // The list of launch targets is calculated like so:
    //   * If there are .csproj files, .sln and .slnf files are considered as launch targets.
    //   * Any project.json file is considered a launch target.
    //   * If there is no project.json file in a workspace folder, the workspace folder as added as a launch target.
    //   * Additionally, if there are .csproj files, but no .sln or .slnf file, the root is added as a launch target.
    //
    // TODO:
    //   * It should be possible to choose a .csproj as a launch target
    //   * It should be possible to choose a .sln or .slnf file even when no .csproj files are found
    //     within the root.

    if (resources.length === 0) {
        return [];
    }

    // Since language server functionality is run on the server instance there is no need
    // to start OmniSharp on the LiveShare client.
    const localResources = resources.filter(resource => !disabledSchemes.has(resource.scheme));
    if (localResources.length === 0) {
        return [vslsTarget];
    }

    let workspaceFolderToUriMap = new Map<number, vscode.Uri[]>();

    for (let resource of localResources) {
        let folder = vscode.workspace.getWorkspaceFolder(resource);
        if (folder) {
            let buckets: vscode.Uri[];

            if (workspaceFolderToUriMap.has(folder.index)) {
                buckets = workspaceFolderToUriMap.get(folder.index)!; // Ensured valid via has.
            } else {
                buckets = [];
                workspaceFolderToUriMap.set(folder.index, buckets);
            }

            buckets.push(resource);
        }
    }

    return resourcesAndFolderMapToLaunchTargets(resources, workspaceFolders, workspaceFolderToUriMap, maxProjectResults);
}

export function resourcesAndFolderMapToLaunchTargets(resources: vscode.Uri[], workspaceFolders: readonly vscode.WorkspaceFolder[], workspaceFolderToUriMap: Map<number, vscode.Uri[]>, maxProjectResults: number): LaunchTarget[] {
    let solutionTargets: LaunchTarget[] = [];
    let projectJsonTargets: LaunchTarget[] = [];
    let projectRootTargets: LaunchTarget[] = [];
    let projectTargets: LaunchTarget[] = [];
    let otherTargets: LaunchTarget[] = [];

    workspaceFolderToUriMap.forEach((resources, folderIndex) => {
        let hasProjectJsonAtRoot = false;
        let hasCSX = false;
        let hasCake = false;
        let hasCs = false;

        let folder = workspaceFolders[folderIndex];
        let folderPath = folder.uri.fsPath;

        resources.forEach(resource => {
            // Add .sln and .slnf files
            if (isSolution(resource)) {
                const dirname = path.dirname(resource.fsPath);
                solutionTargets.push({
                    label: path.basename(resource.fsPath),
                    description: vscode.workspace.asRelativePath(dirname),
                    target: resource.fsPath,
                    directory: path.dirname(resource.fsPath),
                    workspaceKind: LaunchTargetKind.Solution
                });
            }
            // Add project.json files
            else if (isProjectJson(resource)) {
                const dirname = path.dirname(resource.fsPath);
                hasProjectJsonAtRoot = hasProjectJsonAtRoot || dirname === folderPath;
                projectJsonTargets.push({
                    label: path.basename(resource.fsPath),
                    description: vscode.workspace.asRelativePath(dirname),
                    target: dirname,
                    directory: dirname,
                    workspaceKind: LaunchTargetKind.ProjectJson
                });
            }
            // Add .csproj files
            else if (isCSharpProject(resource)) {
                const dirname = path.dirname(resource.fsPath);
                // OmniSharp doesn't support opening a project directly, however, it will open a project if
                // we pass a folder path which contains a single .csproj. This is similar to how project.json
                // is supported.
                projectTargets.push({
                    label: path.basename(resource.fsPath),
                    description: vscode.workspace.asRelativePath(dirname),
                    target: dirname,
                    directory: dirname,
                    workspaceKind: LaunchTargetKind.Project
                });
            }
            else {
                // Discover if there is any CSX file
                hasCSX ||= isCsx(resource);

                // Discover if there is any Cake file
                hasCake ||= isCake(resource);

                //Discover if there is any cs file
                hasCs ||= isCs(resource);
            }
        });

        const hasCsProjFiles = projectTargets.length > 0;
        const hasSlnFile = solutionTargets.length > 0;
        const hasProjectJson = projectJsonTargets.length > 0;

        // Add the root folder under the following circumstances:
        // * If there are .csproj files, but no .sln or .slnf file, and none in the root.
        // * If there are project.json files, but none in the root.
        if ((hasCsProjFiles && !hasSlnFile) || (hasProjectJson && !hasProjectJsonAtRoot)) {
            projectRootTargets.push({
                label: path.basename(folderPath),
                description: 'All contained projects',
                target: folderPath,
                directory: folderPath,
                workspaceKind: LaunchTargetKind.Folder
            });
        }

        // if we noticed any CSX file(s), add a single CSX-specific target pointing at the root folder
        if (hasCSX) {
            otherTargets.push({
                label: "CSX",
                description: path.basename(folderPath),
                target: folderPath,
                directory: folderPath,
                workspaceKind: LaunchTargetKind.Csx
            });
        }

        // if we noticed any Cake file(s), add a single Cake-specific target pointing at the root folder
        if (hasCake) {
            otherTargets.push({
                label: "Cake",
                description: path.basename(folderPath),
                target: folderPath,
                directory: folderPath,
                workspaceKind: LaunchTargetKind.Cake
            });
        }

        if (hasCs && !hasSlnFile && !hasCsProjFiles && !hasProjectJson && !hasProjectJsonAtRoot) {
            otherTargets.push({
                label: path.basename(folderPath),
                description: '',
                target: folderPath,
                directory: folderPath,
                workspaceKind: LaunchTargetKind.Folder
            });
        }
    });

    solutionTargets = solutionTargets.sort((a, b) => a.directory.localeCompare(b.directory));
    projectRootTargets = projectRootTargets.sort((a, b) => a.directory.localeCompare(b.directory));
    projectJsonTargets = projectJsonTargets.sort((a, b) => a.directory.localeCompare(b.directory));
    projectTargets = projectTargets.sort((a, b) => a.directory.localeCompare(b.directory));

    const allTargets = otherTargets.concat(solutionTargets).concat(projectRootTargets).concat(projectJsonTargets).concat(projectTargets);

    return maxProjectResults > 0
        ? allTargets.slice(0, maxProjectResults)
        : allTargets;
}

function isCSharpProject(resource: vscode.Uri): boolean {
    return /\.csproj$/i.test(resource.fsPath);
}

function isSolution(resource: vscode.Uri): boolean {
    return /\.slnf?$/i.test(resource.fsPath);
}

function isProjectJson(resource: vscode.Uri): boolean {
    return /\project.json$/i.test(resource.fsPath);
}

function isCsx(resource: vscode.Uri): boolean {
    return /\.csx$/i.test(resource.fsPath);
}

function isCake(resource: vscode.Uri): boolean {
    return /\.cake$/i.test(resource.fsPath);
}

function isCs(resource: vscode.Uri): boolean {
    return /\.cs$/i.test(resource.fsPath);
}

// A ChildProcess that has spawned successfully without erroring.
// We can guarantee that certain optional properties will exist in this case.
// (Technically, this includes stderr/in/out, but ChildProcessWithoutNullStreams
// gives us that for free even though it really shouldn't.)
export interface SpawnedChildProcess extends ChildProcessWithoutNullStreams {
    pid: number;
}

export interface LaunchResult extends IntermediateLaunchResult {
    process: SpawnedChildProcess;
}

interface IntermediateLaunchResult {
    process: ChildProcessWithoutNullStreams;
    command: string;
    hostIsMono: boolean;
    hostVersion?: string;
    hostPath?: string;
}

export interface LaunchConfiguration {
    hostKind: ".NET" | "Windows .NET Framework" | "Mono .NET Framework";
    hostPath: string;
    hostVersion: string;
    path: string;
    launchPath: string;
    cwd: string;
    args: string[];
    env: NodeJS.ProcessEnv;
}

export async function launchOmniSharp(cwd: string, args: string[], launchPath: string, platformInfo: PlatformInformation, options: Options, monoResolver: IHostExecutableResolver, dotnetResolver: IHostExecutableResolver): Promise<LaunchResult> {
    return new Promise((resolve, reject) => {
        launch(cwd, args, launchPath, platformInfo, options, monoResolver, dotnetResolver)
            .then(result => {
                // async error - when target not not ENEOT
                result.process.on('error', err => {
                    reject(err);
                });

                result.process.on('spawn', () => {
                    resolve(result as LaunchResult);
                });
            })
            .catch(reason => reject(reason));
    });
}

export async function configure(cwd: string, args: string[], launchPath: string, platformInfo: PlatformInformation, options: Options, monoResolver: IHostExecutableResolver, dotnetResolver: IHostExecutableResolver): Promise<LaunchConfiguration> {
    if (options.useEditorFormattingSettings) {
        let globalConfig = vscode.workspace.getConfiguration('', null);
        let csharpConfig = vscode.workspace.getConfiguration('[csharp]', null);

        args.push(`formattingOptions:useTabs=${!getConfigurationValue(globalConfig, csharpConfig, 'editor.insertSpaces', true)}`);
        args.push(`formattingOptions:tabSize=${getConfigurationValue(globalConfig, csharpConfig, 'editor.tabSize', 4)}`);
        args.push(`formattingOptions:indentationSize=${getConfigurationValue(globalConfig, csharpConfig, 'editor.tabSize', 4)}`);
    }

    if (options.useModernNet) {
        const argsCopy = args.slice(0);

        let command: string;
        if (!launchPath.endsWith('.dll')) {
            // If we're not being asked to launch a dll, assume whatever we're given is an executable
            command = launchPath;
        }
        else {
            command = platformInfo.isWindows() ? 'dotnet.exe' : 'dotnet';
            argsCopy.unshift(launchPath);
        }

        const dotnetInfo = await dotnetResolver.getHostExecutableInfo(options);

        return {
            hostKind: '.NET',
            hostPath: dotnetInfo.path,
            hostVersion: dotnetInfo.version,
            path: command,
            launchPath: launchPath,
            cwd,
            args: argsCopy,
            env: dotnetInfo.env
        };
    }

    if (platformInfo.isWindows()) {
        return {
            hostKind: 'Windows .NET Framework',
            hostPath: '',
            hostVersion: '',
            path: launchPath,
            launchPath: launchPath,
            cwd,
            args,
            env: process.env
        };
    }

    let monoInfo = await monoResolver.getHostExecutableInfo(options);
    if (monoInfo !== undefined) {
        let argsCopy = args.slice(0); // create copy of details args
        argsCopy.unshift(launchPath);
        argsCopy.unshift("--assembly-loader=strict");

        if (options.waitForDebugger) {
            argsCopy.unshift("--debug");
            argsCopy.unshift("--debugger-agent=transport=dt_socket,server=y,address=127.0.0.1:55555");
        }

        return {
            hostKind: "Mono .NET Framework",
            hostPath: monoInfo.path,
            hostVersion: monoInfo.version,
            path: 'mono',
            launchPath,
            cwd,
            args: argsCopy,
            env: monoInfo.env,
        };
    }

    throw new Error('Unable to find Mono installation.');
}

async function launch(cwd: string, args: string[], launchPath: string, platformInfo: PlatformInformation, options: Options, monoResolver: IHostExecutableResolver, dotnetResolver: IHostExecutableResolver): Promise<IntermediateLaunchResult> {
    const configureResults = await configure(cwd, args, launchPath, platformInfo, options, monoResolver, dotnetResolver);
    return coreLaunch(platformInfo, configureResults);
}

function coreLaunch(platformInfo: PlatformInformation, configuration: LaunchConfiguration): IntermediateLaunchResult {
    const { cwd, args, path, launchPath, env } = configuration;

    switch (configuration.hostKind) {
        case ".NET": {
            const process = spawn(path, args, { detached: false, cwd, env });

            return {
                process,
                command: launchPath,
                hostIsMono: false,
                hostVersion: configuration.hostVersion,
                hostPath: configuration.hostPath,
            };
            break;
        }
        case "Windows .NET Framework": {
            return launchWindows(path, cwd, args);
        }
        case "Mono .NET Framework": {
            return {
                command: launchPath,
                process: launchNixMono(configuration.hostPath, cwd, args, configuration.env),
                hostIsMono: true,
                hostVersion: configuration.hostVersion,
                hostPath: configuration.hostPath
            };
        }
    }
}

function getConfigurationValue(globalConfig: vscode.WorkspaceConfiguration, csharpConfig: vscode.WorkspaceConfiguration,
    configurationPath: string, defaultValue: any): any {

    if (csharpConfig[configurationPath] != undefined) {
        return csharpConfig[configurationPath];
    }

    return globalConfig.get(configurationPath, defaultValue);
}

<<<<<<< HEAD
async function launchDotnet(launchPath: string, cwd: string, args: string[], platformInfo: PlatformInformation, options: Options, dotnetResolver: IHostExecutableResolver): Promise<IntermediateLaunchResult> {
    const dotnetInfo = await dotnetResolver.getHostExecutableInfo(options);

    let command: string;
    const argsCopy = args.slice(0);
    if (!launchPath.endsWith('.dll')) {
        // If a custom path was set that's not a dll, assume whatever we're given is an executable
        command = launchPath;
    } else {
        command = platformInfo.isWindows() ? 'dotnet.exe' : 'dotnet';
        argsCopy.unshift(launchPath);
    }

    const process = spawn(command, argsCopy, { detached: false, cwd, env: dotnetInfo.env });

    return {
        process,
        command: launchPath,
        hostVersion: dotnetInfo.version,
        hostPath: dotnetInfo.path,
        hostIsMono: false,
    };
}

=======
>>>>>>> 1e38eaa6
function launchWindows(launchPath: string, cwd: string, args: string[]): IntermediateLaunchResult {
    function escapeIfNeeded(arg: string) {
        const hasSpaceWithoutQuotes = /^[^"].* .*[^"]/;
        return hasSpaceWithoutQuotes.test(arg)
            ? `"${arg}"`
            : arg.replace("&", "^&");
    }

    let argsCopy = args.slice(0); // create copy of args
    argsCopy.unshift(`"${launchPath}"`);
    argsCopy = [[
        '/s',
        '/c',
        '"' + argsCopy.map(escapeIfNeeded).join(' ') + '"'
    ].join(' ')];

    let process = spawn('cmd', argsCopy, {
        windowsVerbatimArguments: true,
        detached: false,
        cwd: cwd
    });

    return {
        process,
        command: launchPath,
        hostIsMono: false,
    };
}

function launchNixMono(launchPath: string, cwd: string, args: string[], environment: NodeJS.ProcessEnv): ChildProcessWithoutNullStreams {
    let process = spawn('mono', args, {
        detached: false,
        cwd: cwd,
        env: environment
    });

    return process;
}<|MERGE_RESOLUTION|>--- conflicted
+++ resolved
@@ -440,7 +440,6 @@
     return globalConfig.get(configurationPath, defaultValue);
 }
 
-<<<<<<< HEAD
 async function launchDotnet(launchPath: string, cwd: string, args: string[], platformInfo: PlatformInformation, options: Options, dotnetResolver: IHostExecutableResolver): Promise<IntermediateLaunchResult> {
     const dotnetInfo = await dotnetResolver.getHostExecutableInfo(options);
 
@@ -465,8 +464,6 @@
     };
 }
 
-=======
->>>>>>> 1e38eaa6
 function launchWindows(launchPath: string, cwd: string, args: string[]): IntermediateLaunchResult {
     function escapeIfNeeded(arg: string) {
         const hasSpaceWithoutQuotes = /^[^"].* .*[^"]/;
