/*---------------------------------------------------------------------------------------------
 *  Copyright (c) Microsoft Corporation. All rights reserved.
 *  Licensed under the MIT License. See License.txt in the project root for license information.
 *--------------------------------------------------------------------------------------------*/

import * as path from 'path';
import * as vscode from 'vscode';
import { HostExecutableInformation } from '../shared/constants/hostExecutableInformation';
import { IHostExecutableResolver } from '../shared/constants/IHostExecutableResolver';
import { PlatformInformation } from '../shared/platform';
import { commonOptions, languageServerOptions } from '../shared/options';
import { existsSync } from 'fs';
import { CSharpExtensionId } from '../constants/csharpExtensionId';
import { readFile } from 'fs/promises';
import { IDotnetAcquireResult, IDotnetFindPathContext } from './dotnetRuntimeExtensionApi';

export const DotNetRuntimeVersion = '8.0.10';

/**
 * Resolves the dotnet runtime for a server executable from given options and the dotnet runtime VSCode extension.
 */
export class DotnetRuntimeExtensionResolver implements IHostExecutableResolver {
    constructor(
        private platformInfo: PlatformInformation,
        /**
         * This is a function instead of a string because the server path can change while the extension is active (when the option changes).
         */
        private getServerPath: (platform: PlatformInformation) => string,
        private channel: vscode.OutputChannel,
        private extensionPath: string
    ) {}

    private hostInfo: HostExecutableInformation | undefined;

    async getHostExecutableInfo(): Promise<HostExecutableInformation> {
        let dotnetExecutablePath: string;
        if (commonOptions.dotnetPath) {
            const dotnetExecutableName = this.getDotnetExecutableName();
            dotnetExecutablePath = path.join(commonOptions.dotnetPath, dotnetExecutableName);
        } else {
            if (this.hostInfo) {
                return this.hostInfo;
            }

            this.channel.appendLine(`Locating .NET runtime version ${DotNetRuntimeVersion}`);
            const extensionArchitecture = (await this.getArchitectureFromTargetPlatform()) ?? process.arch;
            const findPathRequest: IDotnetFindPathContext = {
                acquireContext: {
                    version: DotNetRuntimeVersion,
                    requestingExtensionId: CSharpExtensionId,
                    architecture: extensionArchitecture,
                    mode: 'runtime',
                },
                versionSpecRequirement: 'greater_than_or_equal',
            };
            let acquireResult = await vscode.commands.executeCommand<IDotnetAcquireResult | undefined>(
                'dotnet.findPath',
                findPathRequest
            );
            if (acquireResult === undefined) {
                this.channel.appendLine(
                    `Did not find .NET ${DotNetRuntimeVersion} on path, falling back to acquire runtime via ms-dotnettools.vscode-dotnet-runtime`
                );
                acquireResult = await this.acquireDotNetProcessDependencies();
            }

            dotnetExecutablePath = acquireResult.dotnetPath;
        }

        const hostInfo = {
            version: '' /* We don't need to know the version - we've already downloaded the correct one */,
            path: dotnetExecutablePath,
            env: this.getEnvironmentVariables(dotnetExecutablePath),
        };
        this.hostInfo = hostInfo;
        return hostInfo;
    }

    private getEnvironmentVariables(dotnetExecutablePath: string): NodeJS.ProcessEnv {
        // Take care to always run .NET processes on the runtime that we intend.
        // The dotnet.exe we point to should not go looking for other runtimes.
        const env: NodeJS.ProcessEnv = { ...process.env };
        env.DOTNET_ROOT = path.dirname(dotnetExecutablePath);
        env.DOTNET_MULTILEVEL_LOOKUP = '0';
        // Save user's DOTNET_ROOT env-var value so server can recover the user setting when needed
        env.DOTNET_ROOT_USER = process.env.DOTNET_ROOT ?? 'EMPTY';

        if (languageServerOptions.crashDumpPath) {
            // Enable dump collection
            env.DOTNET_DbgEnableMiniDump = '1';
            // Collect heap dump
            env.DOTNET_DbgMiniDumpType = '2';
            // Collect crashreport.json with additional thread and stack frame information.
            env.DOTNET_EnableCrashReport = '1';
            // The dump file name format is <executable>.<pid>.dmp
            env.DOTNET_DbgMiniDumpName = path.join(languageServerOptions.crashDumpPath, '%e.%p.dmp');
        }

        return env;
    }

    /**
     * Acquires the .NET runtime if it is not already present.
     * @returns The path to the .NET runtime
     */
<<<<<<< HEAD
    private async acquireRuntime(): Promise<IDotnetAcquireResult> {
=======
    private async acquireRuntime(): Promise<HostExecutableInformation> {
        if (this.hostInfo) {
            return this.hostInfo;
        }

        // We have to use '8.0' here because the runtme extension doesn't support acquiring patch versions.
        // The acquisition will always acquire the latest however, so it will be at least 8.0.10.
        const dotnetAcquireVersion = '8.0';
>>>>>>> 6f1caafd
        let status = await vscode.commands.executeCommand<IDotnetAcquireResult>('dotnet.acquireStatus', {
            version: dotnetAcquireVersion,
            requestingExtensionId: CSharpExtensionId,
        });
        if (status === undefined) {
            await vscode.commands.executeCommand('dotnet.showAcquisitionLog');

            status = await vscode.commands.executeCommand<IDotnetAcquireResult>('dotnet.acquire', {
                version: dotnetAcquireVersion,
                requestingExtensionId: CSharpExtensionId,
            });
            if (!status) {
                throw new Error('Could not resolve the dotnet path!');
            }
        }

        return status;
    }

    /**
     * Acquires the .NET runtime and any other dependencies required to spawn a particular .NET executable.
     * @param path The path to the entrypoint assembly. Typically a .dll.
     */
    private async acquireDotNetProcessDependencies(): Promise<IDotnetAcquireResult> {
        const acquireResult = await this.acquireRuntime();

        const args = [this.getServerPath(this.platformInfo)];
        // This will install any missing Linux dependencies.
        await vscode.commands.executeCommand('dotnet.ensureDotnetDependencies', {
            command: acquireResult.dotnetPath,
            arguments: args,
        });

        return acquireResult;
    }

    private async getArchitectureFromTargetPlatform(): Promise<string | undefined> {
        const vsixManifestFile = path.join(this.extensionPath, '.vsixmanifest');
        if (!existsSync(vsixManifestFile)) {
            // This is not an error as normal development F5 builds do not generate a .vsixmanifest file.
            this.channel.appendLine(
                `Unable to find extension target platform - no vsix manifest file exists at ${vsixManifestFile}`
            );
            return undefined;
        }

        const contents = await readFile(vsixManifestFile, 'utf-8');
        const targetPlatformMatch = /TargetPlatform="(.*)"/.exec(contents);
        if (!targetPlatformMatch) {
            throw new Error(`Could not find extension target platform in ${vsixManifestFile}`);
        }

        const targetPlatform = targetPlatformMatch[1];

        // The currently known extension platforms are taken from here:
        // https://code.visualstudio.com/api/working-with-extensions/publishing-extension#platformspecific-extensions
        switch (targetPlatform) {
            case 'win32-x64':
            case 'linux-x64':
            case 'alpine-x64':
            case 'darwin-x64':
                return 'x64';
            case 'win32-ia32':
                return 'x86';
            case 'win32-arm64':
            case 'linux-arm64':
            case 'alpine-arm64':
            case 'darwin-arm64':
                return 'arm64';
            case 'linux-armhf':
            case 'web':
                return undefined;
            default:
                throw new Error(`Unknown extension target platform: ${targetPlatform}`);
        }
    }

    private getDotnetExecutableName(): string {
        return this.platformInfo.isWindows() ? 'dotnet.exe' : 'dotnet';
    }
}<|MERGE_RESOLUTION|>--- conflicted
+++ resolved
@@ -103,18 +103,10 @@
      * Acquires the .NET runtime if it is not already present.
      * @returns The path to the .NET runtime
      */
-<<<<<<< HEAD
     private async acquireRuntime(): Promise<IDotnetAcquireResult> {
-=======
-    private async acquireRuntime(): Promise<HostExecutableInformation> {
-        if (this.hostInfo) {
-            return this.hostInfo;
-        }
-
         // We have to use '8.0' here because the runtme extension doesn't support acquiring patch versions.
         // The acquisition will always acquire the latest however, so it will be at least 8.0.10.
         const dotnetAcquireVersion = '8.0';
->>>>>>> 6f1caafd
         let status = await vscode.commands.executeCommand<IDotnetAcquireResult>('dotnet.acquireStatus', {
             version: dotnetAcquireVersion,
             requestingExtensionId: CSharpExtensionId,
