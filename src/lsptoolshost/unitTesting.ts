/*---------------------------------------------------------------------------------------------
 *  Copyright (c) Microsoft Corporation. All rights reserved.
 *  Licensed under the MIT License. See License.txt in the project root for license information.
 *--------------------------------------------------------------------------------------------*/

import * as fs from 'fs';
import * as path from 'path';
import * as vscode from 'vscode';
import * as languageClient from 'vscode-languageclient/node';
import { RoslynLanguageServer } from './roslynLanguageServer';
<<<<<<< HEAD
import { RunTestsParams, RunTestsPartialResult, RunTestsRequest } from './roslynProtocol';
import OptionProvider from '../shared/observers/optionProvider';
=======
import { RunTestsParams, RunTestsPartialResult, RunTestsRequest, TestProgress } from './roslynProtocol';
>>>>>>> d744fdd5

export function registerUnitTestingCommands(
    context: vscode.ExtensionContext,
    languageServer: RoslynLanguageServer,
    dotnetTestChannel: vscode.OutputChannel,
    optionProvider: OptionProvider
) {
    context.subscriptions.push(
<<<<<<< HEAD
        vscode.commands.registerCommand('dotnet.test.run', async (request) =>
            runTests(request, languageServer, dotnetTestChannel, optionProvider)
=======
        vscode.commands.registerCommand(
            'dotnet.test.run',
            async (request): Promise<TestProgress | undefined> => runTests(request, languageServer, dotnetTestChannel)
>>>>>>> d744fdd5
        )
    );
    context.subscriptions.push(
        // We don't use registerTextEditorCommand because it is required to run synchronously and is not awaitable.
        // See https://github.com/microsoft/vscode/issues/16814 for more info.
        vscode.commands.registerCommand(
            'dotnet.test.runTestsInContext',
<<<<<<< HEAD
            async (textEditor: vscode.TextEditor) => {
                return runTestsInContext(false, textEditor, languageServer, dotnetTestChannel, optionProvider);
            }
=======
            async (): Promise<TestProgress | undefined> => runTestsInContext(false, languageServer, dotnetTestChannel)
>>>>>>> d744fdd5
        )
    );

    context.subscriptions.push(
        vscode.commands.registerCommand(
            'dotnet.test.debugTestsInContext',
<<<<<<< HEAD
            async (textEditor: vscode.TextEditor) => {
                return runTestsInContext(true, textEditor, languageServer, dotnetTestChannel, optionProvider);
            }
=======
            async (): Promise<TestProgress | undefined> => runTestsInContext(true, languageServer, dotnetTestChannel)
>>>>>>> d744fdd5
        )
    );
}

async function runTestsInContext(
    debug: boolean,
    languageServer: RoslynLanguageServer,
<<<<<<< HEAD
    dotnetTestChannel: vscode.OutputChannel,
    optionProvider: OptionProvider
) {
    const contextRange: languageClient.Range = { start: textEditor.selection.active, end: textEditor.selection.active };
    const textDocument: languageClient.TextDocumentIdentifier = { uri: textEditor.document.fileName };
    const request: RunTestsParams = {
        textDocument: textDocument,
        range: contextRange,
        attachDebugger: debug,
    };
    await runTests(request, languageServer, dotnetTestChannel, optionProvider);
=======
    dotnetTestChannel: vscode.OutputChannel
): Promise<TestProgress | undefined> {
    const activeEditor = vscode.window.activeTextEditor;
    if (!activeEditor) {
        throw new Error('No active editor');
    }
    const contextRange: languageClient.Range = {
        start: activeEditor.selection.active,
        end: activeEditor.selection.active,
    };
    const textDocument: languageClient.TextDocumentIdentifier = { uri: activeEditor.document.fileName };
    const request: RunTestsParams = { textDocument: textDocument, range: contextRange, attachDebugger: debug };
    return runTests(request, languageServer, dotnetTestChannel);
>>>>>>> d744fdd5
}

let _testRunInProgress = false;

async function runTests(
    request: RunTestsParams,
    languageServer: RoslynLanguageServer,
<<<<<<< HEAD
    dotnetTestChannel: vscode.OutputChannel,
    optionProvider: OptionProvider
) {
    request.runSettingsPath = getRunSettings(request.textDocument.uri, optionProvider, dotnetTestChannel);

=======
    dotnetTestChannel: vscode.OutputChannel
): Promise<TestProgress | undefined> {
>>>>>>> d744fdd5
    if (_testRunInProgress) {
        vscode.window.showErrorMessage('Test run already in progress');
        return;
    }

    _testRunInProgress = true;

    dotnetTestChannel.show(true);
    let lastProgress: TestProgress | undefined = undefined;
    await vscode.window
        .withProgress(
            {
                location: vscode.ProgressLocation.Notification,
                title: 'Dotnet Test',
                cancellable: true,
            },
            async (progress, token) => {
                let totalReportedComplete = 0;
                const writeOutput = (output: RunTestsPartialResult) => {
                    if (output.message) {
                        dotnetTestChannel.appendLine(output.message);
                    }

                    if (output.progress) {
                        const totalTests = output.progress.totalTests;
                        const completed =
                            output.progress.testsPassed + output.progress.testsFailed + output.progress.testsSkipped;

                        // VSCode requires us to report the additional amount completed (in x out of 100) from this report compared to what we've previously reported.
                        const reportIncrement = ((completed - totalReportedComplete) / totalTests) * 100;
                        progress.report({ message: output.stage, increment: reportIncrement });
                        totalReportedComplete = completed;
                        lastProgress = output.progress;
                    } else {
                        progress.report({ message: output.stage });
                    }
                };

                progress.report({ message: 'Saving files...' });
                // Ensure all files are saved before we run tests so they accurately reflect what the user has requested to run.
                await vscode.workspace.saveAll(/*includeUntitled*/ false);

                progress.report({ message: 'Requesting server...' });
                const responsePromise = languageServer.sendRequestWithProgress(
                    RunTestsRequest.type,
                    request,
                    async (p) => {
                        writeOutput(p);
                    },
                    token
                );

                await responsePromise.then(
                    (result) => {
                        result.forEach((r) => {
                            writeOutput(r);
                        });
                        return;
                    },
                    (err) => {
                        dotnetTestChannel.appendLine(err);
                        return;
                    }
                );
            }
        )
        .then(
            () => {
                _testRunInProgress = false;
            },
            () => {
                _testRunInProgress = false;
            }
        );
<<<<<<< HEAD
}

function getRunSettings(
    documentUri: string,
    optionProvider: OptionProvider,
    dotnetTestChannel: vscode.OutputChannel
): string | undefined {
    const runSettingsPathOption = optionProvider.GetLatestOptions().commonOptions.runSettingsPath;
    if (runSettingsPathOption.length === 0) {
        return undefined;
    }

    let absolutePath = runSettingsPathOption;
    if (!path.isAbsolute(runSettingsPathOption)) {
        // Path is relative to the workspace. Create absolute path.
        const workspaceFolder = vscode.workspace.getWorkspaceFolder(vscode.Uri.parse(documentUri));
        if (workspaceFolder === undefined) {
            dotnetTestChannel.appendLine(
                `Warning: Unable to find workspace folder for ${documentUri}, cannot resolve run settings path ${runSettingsPathOption}.`
            );
            return undefined;
        }
        absolutePath = path.join(workspaceFolder.uri.fsPath, runSettingsPathOption);
    }

    if (!fs.existsSync(absolutePath)) {
        dotnetTestChannel.appendLine(`Warning: Unable to find run settings file at ${absolutePath}.`);
        return undefined;
    }

    return absolutePath;
=======

    return lastProgress;
>>>>>>> d744fdd5
}<|MERGE_RESOLUTION|>--- conflicted
+++ resolved
@@ -8,12 +8,8 @@
 import * as vscode from 'vscode';
 import * as languageClient from 'vscode-languageclient/node';
 import { RoslynLanguageServer } from './roslynLanguageServer';
-<<<<<<< HEAD
-import { RunTestsParams, RunTestsPartialResult, RunTestsRequest } from './roslynProtocol';
+import { RunTestsParams, RunTestsPartialResult, RunTestsRequest, TestProgress } from './roslynProtocol';
 import OptionProvider from '../shared/observers/optionProvider';
-=======
-import { RunTestsParams, RunTestsPartialResult, RunTestsRequest, TestProgress } from './roslynProtocol';
->>>>>>> d744fdd5
 
 export function registerUnitTestingCommands(
     context: vscode.ExtensionContext,
@@ -22,14 +18,10 @@
     optionProvider: OptionProvider
 ) {
     context.subscriptions.push(
-<<<<<<< HEAD
-        vscode.commands.registerCommand('dotnet.test.run', async (request) =>
-            runTests(request, languageServer, dotnetTestChannel, optionProvider)
-=======
         vscode.commands.registerCommand(
             'dotnet.test.run',
-            async (request): Promise<TestProgress | undefined> => runTests(request, languageServer, dotnetTestChannel)
->>>>>>> d744fdd5
+            async (request): Promise<TestProgress | undefined> =>
+                runTests(request, languageServer, dotnetTestChannel, optionProvider)
         )
     );
     context.subscriptions.push(
@@ -37,26 +29,16 @@
         // See https://github.com/microsoft/vscode/issues/16814 for more info.
         vscode.commands.registerCommand(
             'dotnet.test.runTestsInContext',
-<<<<<<< HEAD
-            async (textEditor: vscode.TextEditor) => {
-                return runTestsInContext(false, textEditor, languageServer, dotnetTestChannel, optionProvider);
-            }
-=======
-            async (): Promise<TestProgress | undefined> => runTestsInContext(false, languageServer, dotnetTestChannel)
->>>>>>> d744fdd5
+            async (): Promise<TestProgress | undefined> =>
+                runTestsInContext(false, languageServer, dotnetTestChannel, optionProvider)
         )
     );
 
     context.subscriptions.push(
         vscode.commands.registerCommand(
             'dotnet.test.debugTestsInContext',
-<<<<<<< HEAD
-            async (textEditor: vscode.TextEditor) => {
-                return runTestsInContext(true, textEditor, languageServer, dotnetTestChannel, optionProvider);
-            }
-=======
-            async (): Promise<TestProgress | undefined> => runTestsInContext(true, languageServer, dotnetTestChannel)
->>>>>>> d744fdd5
+            async (): Promise<TestProgress | undefined> =>
+                runTestsInContext(true, languageServer, dotnetTestChannel, optionProvider)
         )
     );
 }
@@ -64,20 +46,8 @@
 async function runTestsInContext(
     debug: boolean,
     languageServer: RoslynLanguageServer,
-<<<<<<< HEAD
     dotnetTestChannel: vscode.OutputChannel,
     optionProvider: OptionProvider
-) {
-    const contextRange: languageClient.Range = { start: textEditor.selection.active, end: textEditor.selection.active };
-    const textDocument: languageClient.TextDocumentIdentifier = { uri: textEditor.document.fileName };
-    const request: RunTestsParams = {
-        textDocument: textDocument,
-        range: contextRange,
-        attachDebugger: debug,
-    };
-    await runTests(request, languageServer, dotnetTestChannel, optionProvider);
-=======
-    dotnetTestChannel: vscode.OutputChannel
 ): Promise<TestProgress | undefined> {
     const activeEditor = vscode.window.activeTextEditor;
     if (!activeEditor) {
@@ -89,8 +59,7 @@
     };
     const textDocument: languageClient.TextDocumentIdentifier = { uri: activeEditor.document.fileName };
     const request: RunTestsParams = { textDocument: textDocument, range: contextRange, attachDebugger: debug };
-    return runTests(request, languageServer, dotnetTestChannel);
->>>>>>> d744fdd5
+    return runTests(request, languageServer, dotnetTestChannel, optionProvider);
 }
 
 let _testRunInProgress = false;
@@ -98,20 +67,15 @@
 async function runTests(
     request: RunTestsParams,
     languageServer: RoslynLanguageServer,
-<<<<<<< HEAD
     dotnetTestChannel: vscode.OutputChannel,
     optionProvider: OptionProvider
-) {
-    request.runSettingsPath = getRunSettings(request.textDocument.uri, optionProvider, dotnetTestChannel);
-
-=======
-    dotnetTestChannel: vscode.OutputChannel
 ): Promise<TestProgress | undefined> {
->>>>>>> d744fdd5
     if (_testRunInProgress) {
         vscode.window.showErrorMessage('Test run already in progress');
         return;
     }
+
+    request.runSettingsPath = getRunSettings(request.textDocument.uri, optionProvider, dotnetTestChannel);
 
     _testRunInProgress = true;
 
@@ -182,7 +146,8 @@
                 _testRunInProgress = false;
             }
         );
-<<<<<<< HEAD
+
+    return lastProgress;
 }
 
 function getRunSettings(
@@ -214,8 +179,4 @@
     }
 
     return absolutePath;
-=======
-
-    return lastProgress;
->>>>>>> d744fdd5
 }