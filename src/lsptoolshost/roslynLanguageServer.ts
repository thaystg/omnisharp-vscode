--- conflicted
+++ resolved
@@ -86,13 +86,8 @@
     /**
      * The timeout for stopping the language server (in ms).
      */
-<<<<<<< HEAD
-    private static _stopTimeout = 10000;
-    private _languageClient: LanguageClient | undefined;
-=======
     private static _stopTimeout: number = 10000;
     private _languageClient: RoslynLanguageClient | undefined;
->>>>>>> eb0d88d2
 
     /**
      * Flag indicating if C# Devkit was installed the last time we activated.
@@ -120,42 +115,7 @@
         private optionProvider: OptionProvider,
         private context: vscode.ExtensionContext,
         private telemetryReporter: TelemetryReporter
-<<<<<<< HEAD
-    ) {
-        // subscribe to extension change events so that we can get notified if C# Dev Kit is added/removed later.
-        this.context.subscriptions.push(vscode.extensions.onDidChange(async () => {
-            const csharpDevkitExtension = getCSharpDevKit();
-
-            if (this._wasActivatedWithCSharpDevkit === undefined) {
-                // Haven't activated yet.
-                return;
-            }
-
-            const title = 'Restart Language Server';
-            const command = 'dotnet.restartServer';
-            if (csharpDevkitExtension && !this._wasActivatedWithCSharpDevkit) {
-                // We previously started without C# Dev Kit and its now installed.
-                // Offer a prompt to restart the server to use C# Dev Kit.
-                _channel.appendLine(`Detected new installation of ${csharpDevkitExtensionId}`);
-                const message = `Detected installation of ${csharpDevkitExtensionId}. Would you like to relaunch the language server for added features?`;
-                ShowInformationMessage(vscode, message, { title, command });
-            } else {
-                // Any other change to extensions is irrelevant - an uninstall requires a reload of the window
-                // which will automatically restart this extension too.
-            }
-        }));
-
-        // Subscribe to telemetry events so we can enable/disable as needed
-        this.context.subscriptions.push(vscode.env.onDidChangeTelemetryEnabled((isEnabled: boolean) => {
-            const title = 'Restart Language Server';
-            const command = 'dotnet.restartServer';
-            const message = 'Detected change in telemetry settings. These will not take effect until the language server is restarted, would you like to restart?';
-            ShowInformationMessage(vscode, message, { title, command });
-        }));
-    }
-=======
     ) { }
->>>>>>> eb0d88d2
 
     /**
      * Resolves server options and starts the dotnet language server process. The process is started asynchronously and this method will not wait until
@@ -199,11 +159,7 @@
         };
 
         // Create the language client and start the client.
-<<<<<<< HEAD
-        const client = new LanguageClient(
-=======
         let client = new RoslynLanguageClient(
->>>>>>> eb0d88d2
             'microsoft-codeanalysis-languageserver',
             'Microsoft.CodeAnalysis.LanguageServer',
             serverOptions,
@@ -497,25 +453,10 @@
             async notification => vscode.commands.executeCommand(DynamicFileInfoHandler.removeDynamicFileInfoCommand, notification));
     }
 
-<<<<<<< HEAD
-        // Razor will call into us (via command) for generated file didChange/didClose notifications. We'll then forward these
-        // notifications along to Roslyn. didOpen notifications are handled separately via the vscode.openTextDocument method.
-        vscode.commands.registerCommand(RoslynLanguageServer.roslynDidChangeCommand, (notification: DidChangeTextDocumentParams) => {
-            client.sendNotification(DidChangeTextDocumentNotification.method, notification);
-        });
-        vscode.commands.registerCommand(RoslynLanguageServer.roslynDidCloseCommand, (notification: DidCloseTextDocumentParams) => {
-            client.sendNotification(DidCloseTextDocumentNotification.method, notification);
-        });
-        vscode.commands.registerCommand(RoslynLanguageServer.roslynPullDiagnosticCommand, async (request: DocumentDiagnosticParams) => {
-            const diagnosticRequestType = new RequestType<DocumentDiagnosticParams, DocumentDiagnosticReport, any>(DocumentDiagnosticRequest.method);
-            return await this.sendRequest(diagnosticRequestType, request, CancellationToken.None);
-        });
-=======
     private registerExtensionsChanged(languageClient: RoslynLanguageClient) {
         // subscribe to extension change events so that we can get notified if C# Dev Kit is added/removed later.
         languageClient.addDisposable(vscode.extensions.onDidChange(async () => {
             let csharpDevkitExtension = getCSharpDevKit();
->>>>>>> eb0d88d2
 
             if (this._wasActivatedWithCSharpDevkit === undefined) {
                 // Haven't activated yet.
