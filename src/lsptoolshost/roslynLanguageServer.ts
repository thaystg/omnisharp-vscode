--- conflicted
+++ resolved
@@ -57,11 +57,8 @@
 import { commonOptions, languageServerOptions, omnisharpOptions } from '../shared/options';
 import { NamedPipeInformation } from './roslynProtocol';
 import { IDisposable } from '../disposable';
-<<<<<<< HEAD
+import { registerRestoreCommands } from './restore';
 import { BuildDiagnosticsService } from './buildDiagnosticsService';
-=======
-import { registerRestoreCommands } from './restore';
->>>>>>> 892916e1
 
 let _channel: vscode.OutputChannel;
 let _traceChannel: vscode.OutputChannel;
