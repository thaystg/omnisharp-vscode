--- conflicted
+++ resolved
@@ -1,11 +1,7 @@
 {
   "name": "csharp",
   "publisher": "ms-vscode",
-<<<<<<< HEAD
-  "version": "1.4.1",
-=======
   "version": "1.5.0-beta8",
->>>>>>> e0c3c52d
   "description": "C# for Visual Studio Code (powered by OmniSharp).",
   "displayName": "C#",
   "author": "Microsoft Corporation",
