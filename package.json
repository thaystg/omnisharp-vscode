{
  "name": "csharp",
  "publisher": "ms-dotnettools",
  "version": "1.22.0",
  "description": "C# for Visual Studio Code (powered by OmniSharp).",
  "displayName": "C#",
  "author": "Microsoft Corporation",
  "license": "SEE LICENSE IN RuntimeLicenses/license.txt",
  "icon": "images/csharpIcon.png",
  "preview": false,
  "enableProposedApi": true,
  "bugs": {
    "url": "https://github.com/OmniSharp/omnisharp-vscode/issues"
  },
  "repository": {
    "type": "git",
    "url": "https://github.com/OmniSharp/omnisharp-vscode.git"
  },
  "categories": [
    "Debuggers",
    "Programming Languages",
    "Linters",
    "Snippets"
  ],
  "keywords": [
    "multi-root ready",
    ".NET",
    "ASP.NET",
    ".NET Core",
    "dotnet"
  ],
  "defaults": {
    "omniSharp": "1.35.2",
    "razor": "1.0.0-alpha3-5.0.0-preview6.20271.2"
  },
  "main": "./dist/extension",
  "scripts": {
    "vscode:prepublish": "tsc -p ./ && webpack --mode production",
    "compile": "tsc -p ./ && gulp tslint",
    "compileDev": "tsc -p ./ && gulp tslint && webpack --mode development",
    "watch": "tsc -watch -p ./",
    "tdd": "mocha --opts ./mocha.opts --watch --watch-extensions ts test/unitTests/**/*.test.ts*",
    "test": "gulp test",
    "test:unit": "gulp test:unit",
    "test:feature": "gulp test:feature",
    "test:integration": "gulp test:integration",
    "test:integration:singleCsproj": "gulp test:integration:singleCsproj",
    "test:integration:slnWithCsproj": "gulp test:integration:slnWithCsproj",
    "test:release": "mocha --opts ./mocha.opts test/releaseTests/**/*.test.ts",
    "test:artifacts": "mocha --opts ./mocha.opts test/artifactTests/**/*.test.ts",
    "postinstall": "node ./node_modules/vscode/bin/install",
    "cov:instrument": "gulp cov:instrument",
    "cov:merge": "gulp cov:merge",
    "cov:merge-html": "gulp cov:merge-html",
    "cov:report": "npm-run-all cov:report:integration cov:report:unit",
    "cov:report:unit": "gulp cov:report:unit",
    "cov:report:integration": "gulp cov:report:integration",
    "unpackage:vsix": "gulp vsix:release:unpackage",
    "gulp": "gulp"
  },
  "nyc": {
    "include": [
      "src/**/*.ts",
      "src/**/*.tsx"
    ],
    "extension": [
      ".ts",
      ".tsx"
    ],
    "require": [
      "ts-node/register",
      "source-map-support/register"
    ],
    "sourceMap": true,
    "instrument": true
  },
  "dependencies": {
    "async-file": "2.0.2",
    "fs-extra": "7.0.1",
    "http-proxy-agent": "2.1.0",
    "https-proxy-agent": "^3.0.1",
    "jsonc-parser": "2.0.3",
    "microsoft.aspnetcore.razor.vscode": "https://download.visualstudio.microsoft.com/download/pr/2aed3f40-1b74-4798-9516-bd52cfc89a90/14f92987fb2d89fd2b0b7e2e78a50d70/microsoft.aspnetcore.razor.vscode-5.0.0-preview.6.20276.5.tgz",
    "mkdirp": "^1.0.3",
    "node-filter-async": "1.1.1",
    "remove-bom-buffer": "3.0.0",
    "request-light": "0.2.4",
    "rxjs": "6.4.0",
    "semver": "5.6.0",
    "stream": "0.0.2",
    "strip-bom": "3.0.0",
    "tmp": "0.0.33",
    "vscode-debugprotocol": "1.33.0",
    "vscode-extension-telemetry": "0.1.6",
    "vscode-languageserver-protocol": "^3.15.3",
    "yauzl": "2.10.0"
  },
  "devDependencies": {
    "@types/vscode": "1.33.0",
    "@types/archiver": "2.1.2",
    "@types/chai": "4.1.7",
    "@types/chai-arrays": "1.0.2",
    "@types/chai-as-promised": "7.1.0",
    "@types/chai-string": "1.4.1",
    "@types/del": "3.0.1",
    "@types/fs-extra": "5.0.4",
    "@types/gulp": "4.0.5",
    "@types/gulp-mocha": "0.0.32",
    "@types/istanbul": "0.4.30",
    "@types/minimist": "1.2.0",
    "@types/mkdirp": "0.5.2",
    "@types/mocha": "5.2.5",
    "@types/node": "10.12.24",
    "@types/semver": "5.5.0",
    "@types/tmp": "0.0.33",
    "@types/unzipper": "^0.9.1",
    "@types/yauzl": "2.9.1",
    "archiver": "3.0.0",
    "async-child-process": "1.1.1",
    "async-shelljs": "0.1.2",
    "chai": "4.2.0",
    "chai-arrays": "2.0.0",
    "chai-as-promised": "7.1.1",
    "chai-fs": "2.0.0",
    "chai-string": "1.5.0",
    "codecov": "3.6.5",
    "copyfiles": "2.1.0",
    "cross-env": "5.2.0",
    "del": "3.0.0",
    "find-versions": "3.0.0",
    "get-port": "4.1.0",
    "glob-promise": "3.4.0",
    "gulp": "4.0.0",
    "gulp-mocha": "6.0.0",
    "gulp-tslint": "8.1.3",
    "istanbul": "0.4.5",
    "ltcdr": "2.2.1",
    "mocha": "5.2.0",
    "mocha-typescript": "1.1.17",
    "mock-fs": "4.8.0",
    "mock-http-server": "0.2.0",
    "natives": "1.1.6",
    "npm-run-all": "4.1.5",
    "nyc": "^15.0.0",
    "plist": "3.0.1",
    "remap-istanbul": "0.13.0",
    "source-map-support": "0.5.10",
    "ts-loader": "5.3.3",
    "ts-node": "8.0.2",
    "tslint": "5.12.1",
    "tslint-microsoft-contrib": "6.0.0",
    "tslint-no-unused-expression-chai": "0.1.4",
    "typescript": "^3.8.3",
    "unzipper": "0.9.10",
    "vsce": "1.57.0",
<<<<<<< HEAD
=======
    "vscode": "1.1.36",
>>>>>>> c6cb69e0
    "webpack": "4.29.3",
    "webpack-cli": "^3.2.3"
  },
  "runtimeDependencies": [
    {
      "id": "OmniSharp",
      "description": "OmniSharp for Windows (.NET 4.6 / x86)",
      "url": "https://download.visualstudio.microsoft.com/download/pr/97817be8-f22b-4e84-ac13-22bb6b3e5ca3/10582b9aaff6f44b2fbf8fa557748617/omnisharp-win-x86-1.35.2.zip",
      "fallbackUrl": "https://roslynomnisharp.blob.core.windows.net/releases/1.35.2/omnisharp-win-x86-1.35.2.zip",
      "installPath": ".omnisharp/1.35.2",
      "platforms": [
        "win32"
      ],
      "architectures": [
        "x86"
      ],
      "installTestPath": "./.omnisharp/1.35.2/OmniSharp.exe",
      "platformId": "win-x86",
      "integrity": "64D9690876FFF5D14B8FF9FC4B077B6FD8B6E96E9DF525B312E938F690299B09"
    },
    {
      "id": "OmniSharp",
      "description": "OmniSharp for Windows (.NET 4.6 / x64)",
      "url": "https://download.visualstudio.microsoft.com/download/pr/97817be8-f22b-4e84-ac13-22bb6b3e5ca3/dc67a1d878b133ded275dd7f3ed683b7/omnisharp-win-x64-1.35.2.zip",
      "fallbackUrl": "https://roslynomnisharp.blob.core.windows.net/releases/1.35.2/omnisharp-win-x64-1.35.2.zip",
      "installPath": ".omnisharp/1.35.2",
      "platforms": [
        "win32"
      ],
      "architectures": [
        "x86_64"
      ],
      "installTestPath": "./.omnisharp/1.35.2/OmniSharp.exe",
      "platformId": "win-x64",
      "integrity": "7F0756AC1DBAC1AFC278B49E86DA3C9CFE87CE3E68DC0B3DE194A0520E59B382"
    },
    {
      "id": "OmniSharp",
      "description": "OmniSharp for OSX",
      "url": "https://download.visualstudio.microsoft.com/download/pr/97817be8-f22b-4e84-ac13-22bb6b3e5ca3/fe342bf369ee65448bc8816c9fc43960/omnisharp-osx-1.35.2.zip",
      "fallbackUrl": "https://roslynomnisharp.blob.core.windows.net/releases/1.35.2/omnisharp-osx-1.35.2.zip",
      "installPath": ".omnisharp/1.35.2",
      "platforms": [
        "darwin"
      ],
      "binaries": [
        "./mono.osx",
        "./run"
      ],
      "installTestPath": "./.omnisharp/1.35.2/run",
      "platformId": "osx",
      "integrity": "5240CB395F343C567648DC81B6A71219965731861ECBD220C588091207AE6EDB"
    },
    {
      "id": "OmniSharp",
      "description": "OmniSharp for Linux (x86)",
      "url": "https://download.visualstudio.microsoft.com/download/pr/97817be8-f22b-4e84-ac13-22bb6b3e5ca3/ac45265336c139dd0de7c199e0827624/omnisharp-linux-x86-1.35.2.zip",
      "fallbackUrl": "https://roslynomnisharp.blob.core.windows.net/releases/1.35.2/omnisharp-linux-x86-1.35.2.zip",
      "installPath": ".omnisharp/1.35.2",
      "platforms": [
        "linux"
      ],
      "architectures": [
        "x86",
        "i686"
      ],
      "binaries": [
        "./mono.linux-x86",
        "./run"
      ],
      "installTestPath": "./.omnisharp/1.35.2/run",
      "platformId": "linux-x86",
      "integrity": "5BD31C83DA595DD7D8D7FBC617D3F3C1A6564FDCAEA43B080DD3F63A72649593"
    },
    {
      "id": "OmniSharp",
      "description": "OmniSharp for Linux (x64)",
      "url": "https://download.visualstudio.microsoft.com/download/pr/97817be8-f22b-4e84-ac13-22bb6b3e5ca3/aa730089b036bbba517fee7a0efad668/omnisharp-linux-x64-1.35.2.zip",
      "fallbackUrl": "https://roslynomnisharp.blob.core.windows.net/releases/1.35.2/omnisharp-linux-x64-1.35.2.zip",
      "installPath": ".omnisharp/1.35.2",
      "platforms": [
        "linux"
      ],
      "architectures": [
        "x86_64"
      ],
      "binaries": [
        "./mono.linux-x86_64",
        "./run"
      ],
      "installTestPath": "./.omnisharp/1.35.2/run",
      "platformId": "linux-x64",
      "integrity": "3EF0EF4F20D0FBA0A3FEF1170F381022DE24A3D95A5B8A9411C3B49C1F8909CE"
    },
    {
      "id": "Debugger",
      "description": ".NET Core Debugger (Windows / x64)",
      "url": "https://download.visualstudio.microsoft.com/download/pr/292d2e01-fb93-455f-a6b3-76cddad4f1ef/74935f0979ba7a260417ef919a8c1c9d/coreclr-debug-win7-x64.zip",
      "fallbackUrl": "https://vsdebugger.blob.core.windows.net/coreclr-debug-1-22-2/coreclr-debug-win7-x64.zip",
      "installPath": ".debugger",
      "platforms": [
        "win32"
      ],
      "architectures": [
        "x86_64"
      ],
      "installTestPath": "./.debugger/vsdbg-ui.exe",
      "integrity": "5D60FAC96542300A410D81096E23A505430BAF8DF77D7CFC92F401B95FA39DAA"
    },
    {
      "id": "Debugger",
      "description": ".NET Core Debugger (macOS / x64)",
      "url": "https://download.visualstudio.microsoft.com/download/pr/292d2e01-fb93-455f-a6b3-76cddad4f1ef/5a8d7b0b0c3e2a6097259b0ce98a6f37/coreclr-debug-osx-x64.zip",
      "fallbackUrl": "https://vsdebugger.blob.core.windows.net/coreclr-debug-1-22-2/coreclr-debug-osx-x64.zip",
      "installPath": ".debugger",
      "platforms": [
        "darwin"
      ],
      "architectures": [
        "x86_64"
      ],
      "binaries": [
        "./vsdbg-ui",
        "./vsdbg"
      ],
      "installTestPath": "./.debugger/vsdbg-ui",
      "integrity": "13AB14F64BC6B83ECAF716BBD9B237BA2D92261DA3E81D3ABBFEF39C9EE5A2A4"
    },
    {
      "id": "Debugger",
      "description": ".NET Core Debugger (linux / x64)",
      "url": "https://download.visualstudio.microsoft.com/download/pr/292d2e01-fb93-455f-a6b3-76cddad4f1ef/2e9b8bc5431d8f6c56025e76eaabbdff/coreclr-debug-linux-x64.zip",
      "fallbackUrl": "https://vsdebugger.blob.core.windows.net/coreclr-debug-1-22-2/coreclr-debug-linux-x64.zip",
      "installPath": ".debugger",
      "platforms": [
        "linux"
      ],
      "architectures": [
        "x86_64"
      ],
      "binaries": [
        "./vsdbg-ui",
        "./vsdbg"
      ],
      "installTestPath": "./.debugger/vsdbg-ui",
      "integrity": "AA651AB01CBA4095248AD4239AAB7E58D792B506EF944F2C598151F30C961ED2"
    },
    {
      "id": "Razor",
      "description": "Razor Language Server (Windows / x64)",
      "url": "https://download.visualstudio.microsoft.com/download/pr/2aed3f40-1b74-4798-9516-bd52cfc89a90/d0121b8566103096ec628daa584aa239/razorlanguageserver-win-x64-5.0.0-preview.6.20276.5.zip",
      "fallbackUrl": "https://razorvscodetest.blob.core.windows.net/languageserver/RazorLanguageServer-win-x64-5.0.0-preview.6.20276.5.zip",
      "installPath": ".razor",
      "platforms": [
        "win32"
      ],
      "architectures": [
        "x86_64"
      ]
    },
    {
      "id": "Razor",
      "description": "Razor Language Server (Windows / x86)",
      "url": "https://download.visualstudio.microsoft.com/download/pr/2aed3f40-1b74-4798-9516-bd52cfc89a90/32f402364b8d7d7dc2602bd8a4fa2fed/razorlanguageserver-win-x86-5.0.0-preview.6.20276.5.zip",
      "fallbackUrl": "https://razorvscodetest.blob.core.windows.net/languageserver/RazorLanguageServer-win-x86-5.0.0-preview.6.20276.5.zip",
      "installPath": ".razor",
      "platforms": [
        "win32"
      ],
      "architectures": [
        "x86"
      ]
    },
    {
      "id": "Razor",
      "description": "Razor Language Server (Linux / x64)",
      "url": "https://download.visualstudio.microsoft.com/download/pr/2aed3f40-1b74-4798-9516-bd52cfc89a90/a0dcf28bfbc982237b96e2ecc017fe73/razorlanguageserver-linux-x64-5.0.0-preview.6.20276.5.zip",
      "fallbackUrl": "https://razorvscodetest.blob.core.windows.net/languageserver/RazorLanguageServer-linux-x64-5.0.0-preview.6.20276.5.zip",
      "installPath": ".razor",
      "platforms": [
        "linux"
      ],
      "architectures": [
        "x86_64"
      ],
      "binaries": [
        "./rzls"
      ]
    },
    {
      "id": "Razor",
      "description": "Razor Language Server (macOS / x64)",
      "url": "https://download.visualstudio.microsoft.com/download/pr/2aed3f40-1b74-4798-9516-bd52cfc89a90/4670d85051989b0ffe143d5e29d0abef/razorlanguageserver-osx-x64-5.0.0-preview.6.20276.5.zip",
      "fallbackUrl": "https://razorvscodetest.blob.core.windows.net/languageserver/RazorLanguageServer-osx-x64-5.0.0-preview.6.20276.5.zip",
      "installPath": ".razor",
      "platforms": [
        "darwin"
      ],
      "architectures": [
        "x86_64"
      ],
      "binaries": [
        "./rzls"
      ]
    }
  ],
  "engines": {
    "vscode": "^1.44.0"
  },
  "activationEvents": [
    "onDebugInitialConfigurations",
    "onDebugResolve:blazorwasm",
    "onDebugResolve:coreclr",
    "onDebugResolve:clr",
    "onLanguage:csharp",
    "onLanguage:aspnetcorerazor",
    "onCommand:o.restart",
    "onCommand:o.pickProjectAndStart",
    "onCommand:o.showOutput",
    "onCommand:dotnet.restore.project",
    "onCommand:dotnet.restore.all",
    "onCommand:dotnet.generateAssets",
    "onCommand:csharp.downloadDebugger",
    "onCommand:csharp.listProcess",
    "onCommand:csharp.listRemoteProcess",
    "onCommand:omnisharp.registerLanguageMiddleware",
    "workspaceContains:project.json",
    "workspaceContains:*.csproj",
    "workspaceContains:*.sln",
    "workspaceContains:*.csx",
    "workspaceContains:*.cake",
    "workspaceContains:**/*.csproj",
    "workspaceContains:**/*.sln",
    "workspaceContains:**/*.csx",
    "workspaceContains:**/*.cake"
  ],
  "contributes": {
    "themes": [
      {
        "label": "Visual Studio 2019 Dark",
        "uiTheme": "vs-dark",
        "path": "./themes/vs2019_dark.json"
      },
      {
        "label": "Visual Studio 2019 Light",
        "uiTheme": "vs",
        "path": "./themes/vs2019_light.json"
      }
    ],
    "configuration": {
      "title": "C# configuration",
      "properties": {
        "csharp.format.enable": {
          "type": "boolean",
          "default": true,
          "description": "Enable/disable default C# formatter (requires restart)."
        },
        "csharp.suppressDotnetInstallWarning": {
          "type": "boolean",
          "default": false,
          "description": "Suppress the warning that the .NET Core SDK is not on the path."
        },
        "csharp.unitTestDebuggingOptions": {
          "type": "object",
          "description": "Options to use with the debugger when launching for unit test debugging. Any launch.json option is valid here.",
          "default": {},
          "properties": {
            "sourceFileMap": {
              "type": "object",
              "description": "Optional source file mappings passed to the debug engine. Example: '{ \"C:\\foo\":\"/home/user/foo\" }'",
              "additionalProperties": {
                "type": "string"
              },
              "default": {
                "<insert-source-path-here>": "<insert-target-path-here>"
              }
            },
            "justMyCode": {
              "type": "boolean",
              "description": "Optional flag to only show user code.",
              "default": true
            },
            "requireExactSource": {
              "type": "boolean",
              "description": "Optional flag to require current source code to match the pdb.",
              "default": true
            },
            "enableStepFiltering": {
              "type": "boolean",
              "description": "Optional flag to enable stepping over Properties and Operators.",
              "default": true
            },
            "logging": {
              "description": "Optional flags to determine what types of messages should be logged to the output window.",
              "type": "object",
              "required": [],
              "default": {},
              "properties": {
                "exceptions": {
                  "type": "boolean",
                  "description": "Optional flag to determine whether exception messages should be logged to the output window.",
                  "default": true
                },
                "moduleLoad": {
                  "type": "boolean",
                  "description": "Optional flag to determine whether module load events should be logged to the output window.",
                  "default": true
                },
                "programOutput": {
                  "type": "boolean",
                  "description": "Optional flag to determine whether program output should be logged to the output window when not using an external console.",
                  "default": true
                },
                "engineLogging": {
                  "type": "boolean",
                  "description": "Optional flag to determine whether diagnostic engine logs should be logged to the output window.",
                  "default": false
                },
                "browserStdOut": {
                  "type": "boolean",
                  "description": "Optional flag to determine if stdout text from the launching the web browser should be logged to the output window.",
                  "default": true
                },
                "elapsedTiming": {
                  "type": "boolean",
                  "description": "If true, engine logging will include `adapterElapsedTime` and `engineElapsedTime` properties to indicate the amount of time, in microseconds, that a request took.",
                  "default": false
                },
                "threadExit": {
                  "type": "boolean",
                  "description": "Controls if a message is logged when a thread in the target process exits. Default: `false`.",
                  "default": false
                },
                "processExit": {
                  "type": "boolean",
                  "description": "Controls if a message is logged when the target process exits, or debugging is stopped. Default: `true`.",
                  "default": true
                }
              }
            },
            "suppressJITOptimizations": {
              "type": "boolean",
              "description": "If true, when an optimized module (.dll compiled in the Release configuration) loads in the target process, the debugger will ask the Just-In-Time compiler to generate code with optimizations disabled. For more information: https://aka.ms/VSCode-CS-LaunchJson#suppress-jit-optimizations",
              "default": false
            },
            "symbolOptions": {
              "description": "Options to control how symbols (.pdb files) are found and loaded.",
              "default": {
                "searchPaths": [],
                "searchMicrosoftSymbolServer": false,
                "searchNuGetOrgSymbolServer": false
              },
              "type": "object",
              "properties": {
                "searchPaths": {
                  "type": "array",
                  "items": {
                    "type": "string"
                  },
                  "description": "Array of symbol server URLs (example: http​://MyExampleSymbolServer) or directories (example: /build/symbols) to search for .pdb files. These directories will be searched in addition to the default locations -- next to the module and the path where the pdb was originally dropped to.",
                  "default": []
                },
                "searchMicrosoftSymbolServer": {
                  "type": "boolean",
                  "description": "If 'true' the Microsoft Symbol server (https​://msdl.microsoft.com​/download/symbols) is added to the symbols search path. If unspecified, this option defaults to 'false'.",
                  "default": false
                },
                "searchNuGetOrgSymbolServer": {
                  "type": "boolean",
                  "description": "If 'true' the NuGet.org symbol server (https​://symbols.nuget.org​/download/symbols) is added to the symbols search path. If unspecified, this option defaults to 'false'.",
                  "default": false
                },
                "cachePath": {
                  "type": "string",
                  "description": "Directory where symbols downloaded from symbol servers should be cached. If unspecified, on Windows the debugger will default to %TEMP%\\SymbolCache, and on Linux and macOS the debugger will default to ~/.dotnet/symbolcache.",
                  "default": "~/.dotnet/symbolcache"
                },
                "moduleFilter": {
                  "description": "Provides options to control which modules (.dll files) the debugger will attempt to load symbols (.pdb files) for.",
                  "default": {
                    "mode": "loadAllButExcluded",
                    "excludedModules": []
                  },
                  "type": "object",
                  "required": [
                    "mode"
                  ],
                  "properties": {
                    "mode": {
                      "type": "string",
                      "enum": [
                        "loadAllButExcluded",
                        "loadOnlyIncluded"
                      ],
                      "enumDescriptions": [
                        "Load symbols for all modules unless the module is in the 'excludedModules' array.",
                        "Do not attempt to load symbols for ANY module unless it is in the 'includedModules' array, or it is included through the 'includeSymbolsNextToModules' setting."
                      ],
                      "description": "Controls which of the two basic operating modes the module filter operates in.",
                      "default": "loadAllButExcluded"
                    },
                    "excludedModules": {
                      "type": "array",
                      "items": {
                        "type": "string"
                      },
                      "description": "Array of modules that the debugger should NOT load symbols for. Wildcards (example: MyCompany.*.dll) are supported.\n\nThis property is ignored unless 'mode' is set to 'loadAllButExcluded'.",
                      "default": []
                    },
                    "includedModules": {
                      "type": "array",
                      "items": {
                        "type": "string"
                      },
                      "description": "Array of modules that the debugger should load symbols for. Wildcards (example: MyCompany.*.dll) are supported.\n\nThis property is ignored unless 'mode' is set to 'loadOnlyIncluded'.",
                      "default": [
                        "MyExampleModule.dll"
                      ]
                    },
                    "includeSymbolsNextToModules": {
                      "type": "boolean",
                      "description": "If true, for any module NOT in the 'includedModules' array, the debugger will still check next to the module itself and the launching executable, but it will not check paths on the symbol search list. This option defaults to 'true'.\n\nThis property is ignored unless 'mode' is set to 'loadOnlyIncluded'.",
                      "default": true
                    }
                  }
                }
              }
            },
            "sourceLinkOptions": {
              "description": "Options to control how Source Link connects to web servers. For more information: https://aka.ms/VSCode-CS-LaunchJson#source-link-options",
              "default": {
                "*": {
                  "enabled": true
                }
              },
              "type": "object",
              "additionalItems": {
                "type": "object",
                "properties": {
                  "enabled": {
                    "title": "boolean",
                    "description": "Is Source Link enabled for this URL?  If unspecified, this option defaults to 'true'.",
                    "default": "true"
                  }
                }
              }
            },
            "allowFastEvaluate": {
              "type": "boolean",
              "description": "When true (the default state), the debugger will attempt faster evaluation by simulating execution of simple properties and methods.",
              "default": true
            },
            "type": {
              "type": "string",
              "enum": [
                "coreclr",
                "clr"
              ],
              "description": "Type type of code to debug. Can be either 'coreclr' for .NET Core debugging, or 'clr' for Desktop .NET Framework. 'clr' only works on Windows as the Desktop framework is Windows-only.",
              "default": "coreclr"
            },
            "debugServer": {
              "type": "number",
              "description": "For debug extension development only: if a port is specified VS Code tries to connect to a debug adapter running in server mode",
              "default": 4711
            }
          }
        },
        "csharp.suppressDotnetRestoreNotification": {
          "type": "boolean",
          "default": false,
          "description": "Suppress the notification window to perform a 'dotnet restore' when dependencies can't be resolved."
        },
        "csharp.suppressProjectJsonWarning": {
          "type": "boolean",
          "default": false,
          "description": "Suppress the warning that project.json is no longer a supported project format for .NET Core applications"
        },
        "csharp.supressBuildAssetsNotification": {
          "type": "boolean",
          "default": false,
          "description": "Suppress the notification window to add missing assets to build or debug the application."
        },
        "csharp.suppressHiddenDiagnostics": {
          "type": "boolean",
          "default": true,
          "description": "Suppress 'hidden' diagnostics (such as 'unnecessary using directives') from appearing in the editor or the Problems pane."
        },
        "csharp.referencesCodeLens.enabled": {
          "type": "boolean",
          "default": true,
          "description": "Specifies whether the references CodeLens should be shown."
        },
        "csharp.testsCodeLens.enabled": {
          "type": "boolean",
          "default": true,
          "description": "Specifies whether the run and debug test CodeLens should be shown."
        },
        "csharp.maxProjectFileCountForDiagnosticAnalysis": {
          "type": "number",
          "default": 1000,
          "description": "Specifies the maximum number of files for which diagnostics are reported for the whole workspace. If this limit is exceeded, diagnostics will be shown for currently opened files only. Specify 0 or less to disable the limit completely."
        },
        "csharp.semanticHighlighting.enabled": {
          "type": "boolean",
          "default": false,
          "description": "Enable/disable Semantic Highlighting for C# files (Razor files currently unsupported). Defaults to false. Close open files for changes to take effect.",
          "scope": "window"
        },
        "omnisharp.path": {
          "type": [
            "string",
            "null"
          ],
          "default": null,
          "scope": "machine",
          "description": "Specifies the path to OmniSharp. This can be the absolute path to an OmniSharp executable, a specific version number, or \"latest\". If a version number or \"latest\" is specified, the appropriate version of OmniSharp will be downloaded on your behalf."
        },
        "omnisharp.useGlobalMono": {
          "type": "string",
          "default": "auto",
          "scope": "machine",
          "enum": [
            "auto",
            "always",
            "never"
          ],
          "enumDescriptions": [
            "Automatically launch OmniSharp with \"mono\" if version 6.4.0 or greater is available on the PATH.",
            "Always launch OmniSharp with \"mono\". If version 6.4.0 or greater is not available on the PATH, an error will be printed.",
            "Never launch OmniSharp on a globally-installed Mono."
          ],
          "description": "Launch OmniSharp with the globally-installed Mono. If set to \"always\", \"mono\" version 6.4.0 or greater must be available on the PATH. If set to \"auto\", OmniSharp will be launched with \"mono\" if version 6.4.0 or greater is available on the PATH."
        },
        "omnisharp.monoPath": {
          "type": [
            "string",
            "null"
          ],
          "default": null,
          "scope": "machine",
          "description": "Specifies the path to a mono installation to use when \"useGlobalMono\" is set to \"always\" or \"auto\", instead of the default system one."
        },
        "omnisharp.waitForDebugger": {
          "type": "boolean",
          "default": false,
          "description": "Pass the --debug flag when launching the OmniSharp server to allow a debugger to be attached."
        },
        "omnisharp.loggingLevel": {
          "type": "string",
          "default": "information",
          "enum": [
            "trace",
            "debug",
            "information",
            "warning",
            "error",
            "critical"
          ],
          "description": "Specifies the level of logging output from the OmniSharp server."
        },
        "omnisharp.autoStart": {
          "type": "boolean",
          "default": true,
          "description": "Specifies whether the OmniSharp server will be automatically started or not. If false, OmniSharp can be started with the 'Restart OmniSharp' command"
        },
        "omnisharp.projectLoadTimeout": {
          "type": "number",
          "default": 60,
          "description": "The time Visual Studio Code will wait for the OmniSharp server to start. Time is expressed in seconds."
        },
        "omnisharp.maxProjectResults": {
          "type": "number",
          "default": 250,
          "description": "The maximum number of projects to be shown in the 'Select Project' dropdown (maximum 250)."
        },
        "omnisharp.defaultLaunchSolution": {
          "type": "string",
          "default": null,
          "description": "The name of the default solution used at start up if the repo has multiple solutions. e.g.'MyAwesomeSolution.sln'. Default value is `null` which will cause the first in alphabetical order to be chosen."
        },
        "omnisharp.useEditorFormattingSettings": {
          "type": "boolean",
          "default": true,
          "description": "Specifes whether OmniSharp should use VS Code editor settings for C# code formatting (use of tabs, indentation size)."
        },
        "omnisharp.minFindSymbolsFilterLength": {
          "type": "number",
          "default": 0,
          "description": "The minimum number of characters to enter before 'Go to Symbol in Workspace' operation shows any results."
        },
        "omnisharp.maxFindSymbolsItems": {
          "type": "number",
          "default": 1000,
          "description": "The maximum number of items that 'Go to Symbol in Workspace' operation can show. The limit is applied only when a positive number is specified here."
        },
        "omnisharp.disableMSBuildDiagnosticWarning": {
          "type": "boolean",
          "default": false,
          "description": "Specifies whether notifications should be shown if OmniSharp encounters warnings or errors loading a project. Note that these warnings/errors are always emitted to the OmniSharp log"
        },
        "omnisharp.enableMsBuildLoadProjectsOnDemand": {
          "type": "boolean",
          "default": false,
          "description": "If true, MSBuild project system will only load projects for files that were opened in the editor. This setting is useful for big C# codebases and allows for faster initialization of code navigation features only for projects that are relevant to code that is being edited. With this setting enabled OmniSharp may load fewer projects and may thus display incomplete reference lists for symbols."
        },
        "omnisharp.enableRoslynAnalyzers": {
          "type": "boolean",
          "default": false,
          "description": "Enables support for roslyn analyzers, code fixes and rulesets."
        },
        "omnisharp.enableEditorConfigSupport": {
          "type": "boolean",
          "default": false,
          "description": "Enables support for reading code style, naming convention and analyzer settings from .editorconfig."
        },
        "omnisharp.enableDecompilationSupport": {
          "type": "boolean",
          "default": false,
          "scope": "machine",
          "description": "Enables support for decompiling external references instead of viewing metadata."
        },
        "razor.plugin.path": {
          "type": [
            "string",
            "null"
          ],
          "default": null,
          "scope": "machine",
          "description": "Overrides the path to the Razor plugin dll."
        },
        "razor.devmode": {
          "type": "boolean",
          "default": false,
          "description": "Forces the omnisharp-vscode extension to run in a mode that enables local Razor.VSCode deving."
        },
        "razor.disabled": {
          "type": "boolean",
          "default": false,
          "description": "Specifies whether to disable Razor language features."
        },
        "razor.languageServer.directory": {
          "type": [
            "string",
            "null"
          ],
          "default": null,
          "scope": "machine",
          "description": "Overrides the path to the Razor Language Server directory."
        },
        "razor.languageServer.debug": {
          "type": "boolean",
          "default": false,
          "description": "Specifies whether to wait for debug attach when launching the language server."
        },
        "razor.trace": {
          "type": "string",
          "default": "Off",
          "enum": [
            "Off",
            "Messages",
            "Verbose"
          ],
          "enumDescriptions": [
            "Does not log messages from the Razor extension",
            "Logs only some messages from the Razor extension",
            "Logs all messages from the Razor extension"
          ],
          "description": "Specifies whether to output all messages [Verbose], some messages [Messages] or not at all [Off]."
        },
        "razor.format.enable": {
          "type": "boolean",
          "scope": "window",
          "default": true,
          "description": "Enable/disable default Razor formatter."
        }
      }
    },
    "jsonValidation": [
      {
        "fileMatch": "project.json",
        "url": "http://json.schemastore.org/project"
      },
      {
        "fileMatch": "omnisharp.json",
        "url": "http://json.schemastore.org/omnisharp"
      }
    ],
    "commands": [
      {
        "command": "o.restart",
        "title": "Restart OmniSharp",
        "category": "OmniSharp"
      },
      {
        "command": "o.pickProjectAndStart",
        "title": "Select Project",
        "category": "OmniSharp"
      },
      {
        "command": "o.reanalyze.allProjects",
        "title": "Analyze all projects",
        "category": "OmniSharp"
      },
      {
        "command": "o.reanalyze.currentProject",
        "title": "Analyze current project",
        "category": "OmniSharp"
      },
      {
        "command": "dotnet.generateAssets",
        "title": "Generate Assets for Build and Debug",
        "category": ".NET"
      },
      {
        "command": "dotnet.restore.project",
        "title": "Restore Project",
        "category": ".NET"
      },
      {
        "command": "dotnet.restore.all",
        "title": "Restore All Projects",
        "category": ".NET"
      },
      {
        "command": "csharp.downloadDebugger",
        "title": "Download .NET Core Debugger",
        "category": "Debug"
      },
      {
        "command": "csharp.listProcess",
        "title": "List process for attach",
        "category": "CSharp"
      },
      {
        "command": "csharp.listRemoteProcess",
        "title": "List processes on remote connection for attach",
        "category": "CSharp"
      },
      {
        "command": "csharp.reportIssue",
        "title": "Report an issue",
        "category": "CSharp"
      },
      {
        "command": "csharp.showDecompilationTerms",
        "title": "Show the decompiler terms agreement",
        "category": "CSharp"
      },
      {
        "command": "extension.showRazorCSharpWindow",
        "title": "Show Razor CSharp",
        "category": "Razor"
      },
      {
        "command": "extension.showRazorHtmlWindow",
        "title": "Show Razor Html",
        "category": "Razor"
      },
      {
        "command": "razor.reportIssue",
        "title": "Report a Razor issue",
        "category": "Razor"
      },
      {
        "command": "dotnet.test.runTestsInContext",
        "title": "Run Tests in Context",
        "category": ".NET"
      },
      {
        "command": "dotnet.test.debugTestsInContext",
        "title": "Debug Tests in Context",
        "category": ".NET"
      }
    ],
    "keybindings": [
      {
        "command": "o.showOutput",
        "key": "Ctrl+Shift+F9",
        "mac": "Cmd+Shift+F9"
      },
      {
        "command": "dotnet.test.runTestsInContext",
        "key": "ctrl+r t",
        "mac": "cmd+r t",
        "when": "editorLangId == csharp && editorTextFocus"
      },
      {
        "command": "dotnet.test.debugTestsInContext",
        "key": "ctrl+r ctrl+t",
        "mac": "cmd+r cmd+t",
        "when": "editorLangId == csharp && editorTextFocus"
      }
    ],
    "snippets": [
      {
        "language": "csharp",
        "path": "./snippets/csharp.json"
      }
    ],
    "debuggers": [
      {
        "type": "coreclr",
        "label": ".NET Core",
        "enableBreakpointsFor": {
          "languageIds": [
            "csharp",
            "razor",
            "qsharp",
            "aspnetcorerazor"
          ]
        },
        "variables": {
          "pickProcess": "csharp.listProcess",
          "pickRemoteProcess": "csharp.listRemoteProcess"
        },
        "adapterExecutableCommand": "csharp.coreclrAdapterExecutableCommand",
        "aiKey": "AIF-d9b70cd4-b9f9-4d70-929b-a071c400b217",
        "configurationAttributes": {
          "launch": {
            "type": "object",
            "required": [
              "program"
            ],
            "properties": {
              "program": {
                "type": "string",
                "description": "Path to the application dll or .NET Core host executable to launch.\nThis property normally takes the form: '${workspaceFolder}/bin/Debug/(target-framework)/(project-name.dll)'\nExample: '${workspaceFolder}/bin/Debug/netcoreapp1.1/MyProject.dll'\n\nWhere:\n(target-framework) is the framework that the debugged project is being built for. This is normally found in the project file as the 'TargetFramework' property.\n(project-name.dll) is the name of debugged project's build output dll. This is normally the same as the project file name but with a '.dll' extension.",
                "default": "${workspaceFolder}/bin/Debug/<insert-target-framework-here>/<insert-project-name-here>.dll"
              },
              "cwd": {
                "type": "string",
                "description": "Path to the working directory of the program being debugged. Default is the current workspace.",
                "default": "${workspaceFolder}"
              },
              "args": {
                "anyOf": [
                  {
                    "type": "array",
                    "description": "Command line arguments passed to the program.",
                    "items": {
                      "type": "string"
                    },
                    "default": []
                  },
                  {
                    "type": "string",
                    "description": "Stringified version of command line arguments passed to the program.",
                    "default": ""
                  }
                ]
              },
              "stopAtEntry": {
                "type": "boolean",
                "description": "If true, the debugger should stop at the entry point of the target.",
                "default": false
              },
              "launchBrowser": {
                "description": "Describes options to launch a web browser as part of launch",
                "default": {
                  "enabled": true
                },
                "type": "object",
                "required": [
                  "enabled"
                ],
                "properties": {
                  "enabled": {
                    "type": "boolean",
                    "description": "Whether web browser launch is enabled",
                    "default": true
                  },
                  "args": {
                    "type": "string",
                    "description": "The arguments to pass to the command to open the browser. This is used only if the platform-specific element (`osx`, `linux` or `windows`) doesn't specify a value for `args`. Use ${auto-detect-url} to automatically use the address the server is listening to.",
                    "default": "${auto-detect-url}"
                  },
                  "osx": {
                    "description": "OSX-specific web launch configuration options. By default, this will start the browser using `open`.",
                    "default": {
                      "command": "open",
                      "args": "${auto-detect-url}"
                    },
                    "type": "object",
                    "required": [
                      "command"
                    ],
                    "properties": {
                      "command": {
                        "type": "string",
                        "description": "The executable which will start the web browser",
                        "default": "open"
                      },
                      "args": {
                        "type": "string",
                        "description": "The arguments to pass to the command to open the browser. Use ${auto-detect-url} to automatically use the address the server is listening to.",
                        "default": "${auto-detect-url}"
                      }
                    }
                  },
                  "linux": {
                    "description": "Linux-specific web launch configuration options. By default, this will start the browser using `xdg-open`.",
                    "default": {
                      "command": "xdg-open",
                      "args": "${auto-detect-url}"
                    },
                    "type": "object",
                    "required": [
                      "command"
                    ],
                    "properties": {
                      "command": {
                        "type": "string",
                        "description": "The executable which will start the web browser",
                        "default": "xdg-open"
                      },
                      "args": {
                        "type": "string",
                        "description": "The arguments to pass to the command to open the browser. Use ${auto-detect-url} to automatically use the address the server is listening to.",
                        "default": "${auto-detect-url}"
                      }
                    }
                  },
                  "windows": {
                    "description": "Windows-specific web launch configuration options. By default, this will start the browser using `cmd /c start`.",
                    "default": {
                      "command": "cmd.exe",
                      "args": "/C start ${auto-detect-url}"
                    },
                    "type": "object",
                    "required": [
                      "command"
                    ],
                    "properties": {
                      "command": {
                        "type": "string",
                        "description": "The executable which will start the web browser",
                        "default": "cmd.exe"
                      },
                      "args": {
                        "type": "string",
                        "description": "The arguments to pass to the command to open the browser. Use ${auto-detect-url} to automatically use the address the server is listening to.",
                        "default": "/C start ${auto-detect-url}"
                      }
                    }
                  }
                }
              },
              "env": {
                "type": "object",
                "additionalProperties": {
                  "type": "string"
                },
                "description": "Environment variables passed to the program.",
                "default": {}
              },
              "envFile": {
                "type": "string",
                "description": "Environment variables passed to the program by a file.",
                "default": "${workspaceFolder}/.env"
              },
              "console": {
                "type": "string",
                "enum": [
                  "internalConsole",
                  "integratedTerminal",
                  "externalTerminal"
                ],
                "enumDescriptions": [
                  "Output to the VS Code Debug Console. This doesn't support reading console input (ex:Console.ReadLine)",
                  "VS Code's integrated terminal",
                  "External terminal that can be configured via user settings"
                ],
                "description": "Where to launch the debug target.",
                "default": "internalConsole"
              },
              "externalConsole": {
                "type": "boolean",
                "description": "Attribute 'externalConsole' is deprecated, use 'console' instead.",
                "default": false
              },
              "sourceFileMap": {
                "type": "object",
                "description": "Optional source file mappings passed to the debug engine. Example: '{ \"C:\\foo\":\"/home/user/foo\" }'",
                "additionalProperties": {
                  "type": "string"
                },
                "default": {
                  "<insert-source-path-here>": "<insert-target-path-here>"
                }
              },
              "justMyCode": {
                "type": "boolean",
                "description": "Optional flag to only show user code.",
                "default": true
              },
              "requireExactSource": {
                "type": "boolean",
                "description": "Optional flag to require current source code to match the pdb.",
                "default": true
              },
              "enableStepFiltering": {
                "type": "boolean",
                "description": "Optional flag to enable stepping over Properties and Operators.",
                "default": true
              },
              "logging": {
                "description": "Optional flags to determine what types of messages should be logged to the output window.",
                "type": "object",
                "required": [],
                "default": {},
                "properties": {
                  "exceptions": {
                    "type": "boolean",
                    "description": "Optional flag to determine whether exception messages should be logged to the output window.",
                    "default": true
                  },
                  "moduleLoad": {
                    "type": "boolean",
                    "description": "Optional flag to determine whether module load events should be logged to the output window.",
                    "default": true
                  },
                  "programOutput": {
                    "type": "boolean",
                    "description": "Optional flag to determine whether program output should be logged to the output window when not using an external console.",
                    "default": true
                  },
                  "engineLogging": {
                    "type": "boolean",
                    "description": "Optional flag to determine whether diagnostic engine logs should be logged to the output window.",
                    "default": false
                  },
                  "browserStdOut": {
                    "type": "boolean",
                    "description": "Optional flag to determine if stdout text from the launching the web browser should be logged to the output window.",
                    "default": true
                  },
                  "elapsedTiming": {
                    "type": "boolean",
                    "description": "If true, engine logging will include `adapterElapsedTime` and `engineElapsedTime` properties to indicate the amount of time, in microseconds, that a request took.",
                    "default": false
                  },
                  "threadExit": {
                    "type": "boolean",
                    "description": "Controls if a message is logged when a thread in the target process exits. Default: `false`.",
                    "default": false
                  },
                  "processExit": {
                    "type": "boolean",
                    "description": "Controls if a message is logged when the target process exits, or debugging is stopped. Default: `true`.",
                    "default": true
                  }
                }
              },
              "pipeTransport": {
                "description": "When present, this tells the debugger to connect to a remote computer using another executable as a pipe that will relay standard input/output between VS Code and the .NET Core debugger backend executable (vsdbg).",
                "type": "object",
                "required": [
                  "debuggerPath"
                ],
                "default": {
                  "pipeCwd": "${workspaceFolder}",
                  "pipeProgram": "enter the fully qualified path for the pipe program name, for example '/usr/bin/ssh'",
                  "pipeArgs": [],
                  "debuggerPath": "enter the path for the debugger on the target machine, for example ~/vsdbg/vsdbg"
                },
                "properties": {
                  "pipeCwd": {
                    "type": "string",
                    "description": "The fully qualified path to the working directory for the pipe program.",
                    "default": "${workspaceFolder}"
                  },
                  "pipeProgram": {
                    "type": "string",
                    "description": "The fully qualified pipe command to execute.",
                    "default": "enter the fully qualified path for the pipe program name, for example '/usr/bin/ssh'"
                  },
                  "pipeArgs": {
                    "anyOf": [
                      {
                        "type": "array",
                        "description": "Command line arguments passed to the pipe program. Token ${debuggerCommand} in pipeArgs will get replaced by the full debugger command, this token can be specified inline with other arguments. If ${debuggerCommand} isn't used in any argument, the full debugger command will be instead be added to the end of the argument list.",
                        "items": {
                          "type": "string"
                        },
                        "default": []
                      },
                      {
                        "type": "string",
                        "description": "Stringified version of command line arguments passed to the pipe program. Token ${debuggerCommand} in pipeArgs will get replaced by the full debugger command, this token can be specified inline with other arguments. If ${debuggerCommand} isn't used in any argument, the full debugger command will be instead be added to the end of the argument list.",
                        "default": ""
                      }
                    ],
                    "default": []
                  },
                  "debuggerPath": {
                    "type": "string",
                    "description": "The full path to the debugger on the target machine.",
                    "default": "enter the path for the debugger on the target machine, for example ~/vsdbg/vsdbg"
                  },
                  "pipeEnv": {
                    "type": "object",
                    "additionalProperties": {
                      "type": "string"
                    },
                    "description": "Environment variables passed to the pipe program.",
                    "default": {}
                  },
                  "quoteArgs": {
                    "type": "boolean",
                    "description": "Should arguments that contain characters that need to be quoted (example: spaces) be quoted? Defaults to 'true'. If set to false, the debugger command will no longer be automatically quoted.",
                    "default": true
                  },
                  "windows": {
                    "description": "Windows-specific pipe launch configuration options",
                    "default": {
                      "pipeCwd": "${workspaceFolder}",
                      "pipeProgram": "enter the fully qualified path for the pipe program name, for example 'c:\\tools\\plink.exe'",
                      "pipeArgs": []
                    },
                    "type": "object",
                    "properties": {
                      "pipeCwd": {
                        "type": "string",
                        "description": "The fully qualified path to the working directory for the pipe program.",
                        "default": "${workspaceFolder}"
                      },
                      "pipeProgram": {
                        "type": "string",
                        "description": "The fully qualified pipe command to execute.",
                        "default": "enter the fully qualified path for the pipe program name, for example '/usr/bin/ssh'"
                      },
                      "pipeArgs": {
                        "anyOf": [
                          {
                            "type": "array",
                            "description": "Command line arguments passed to the pipe program. Token ${debuggerCommand} in pipeArgs will get replaced by the full debugger command, this token can be specified inline with other arguments. If ${debuggerCommand} isn't used in any argument, the full debugger command will be instead be added to the end of the argument list.",
                            "items": {
                              "type": "string"
                            },
                            "default": []
                          },
                          {
                            "type": "string",
                            "description": "Stringified version of command line arguments passed to the pipe program. Token ${debuggerCommand} in pipeArgs will get replaced by the full debugger command, this token can be specified inline with other arguments. If ${debuggerCommand} isn't used in any argument, the full debugger command will be instead be added to the end of the argument list.",
                            "default": ""
                          }
                        ],
                        "default": []
                      },
                      "quoteArgs": {
                        "type": "boolean",
                        "description": "Should arguments that contain characters that need to be quoted (example: spaces) be quoted? Defaults to 'true'. If set to false, the debugger command will no longer be automatically quoted.",
                        "default": true
                      },
                      "pipeEnv": {
                        "type": "object",
                        "additionalProperties": {
                          "type": "string"
                        },
                        "description": "Environment variables passed to the pipe program.",
                        "default": {}
                      }
                    }
                  },
                  "osx": {
                    "description": "OSX-specific pipe launch configuration options",
                    "default": {
                      "pipeCwd": "${workspaceFolder}",
                      "pipeProgram": "enter the fully qualified path for the pipe program name, for example '/usr/bin/ssh'",
                      "pipeArgs": []
                    },
                    "type": "object",
                    "properties": {
                      "pipeCwd": {
                        "type": "string",
                        "description": "The fully qualified path to the working directory for the pipe program.",
                        "default": "${workspaceFolder}"
                      },
                      "pipeProgram": {
                        "type": "string",
                        "description": "The fully qualified pipe command to execute.",
                        "default": "enter the fully qualified path for the pipe program name, for example '/usr/bin/ssh'"
                      },
                      "pipeArgs": {
                        "anyOf": [
                          {
                            "type": "array",
                            "description": "Command line arguments passed to the pipe program. Token ${debuggerCommand} in pipeArgs will get replaced by the full debugger command, this token can be specified inline with other arguments. If ${debuggerCommand} isn't used in any argument, the full debugger command will be instead be added to the end of the argument list.",
                            "items": {
                              "type": "string"
                            },
                            "default": []
                          },
                          {
                            "type": "string",
                            "description": "Stringified version of command line arguments passed to the pipe program. Token ${debuggerCommand} in pipeArgs will get replaced by the full debugger command, this token can be specified inline with other arguments. If ${debuggerCommand} isn't used in any argument, the full debugger command will be instead be added to the end of the argument list.",
                            "default": ""
                          }
                        ],
                        "default": []
                      },
                      "quoteArgs": {
                        "type": "boolean",
                        "description": "Should arguments that contain characters that need to be quoted (example: spaces) be quoted? Defaults to 'true'. If set to false, the debugger command will no longer be automatically quoted.",
                        "default": true
                      },
                      "pipeEnv": {
                        "type": "object",
                        "additionalProperties": {
                          "type": "string"
                        },
                        "description": "Environment variables passed to the pipe program.",
                        "default": {}
                      }
                    }
                  },
                  "linux": {
                    "description": "Linux-specific pipe launch configuration options",
                    "default": {
                      "pipeCwd": "${workspaceFolder}",
                      "pipeProgram": "enter the fully qualified path for the pipe program name, for example '/usr/bin/ssh'",
                      "pipeArgs": []
                    },
                    "type": "object",
                    "properties": {
                      "pipeCwd": {
                        "type": "string",
                        "description": "The fully qualified path to the working directory for the pipe program.",
                        "default": "${workspaceFolder}"
                      },
                      "pipeProgram": {
                        "type": "string",
                        "description": "The fully qualified pipe command to execute.",
                        "default": "enter the fully qualified path for the pipe program name, for example '/usr/bin/ssh'"
                      },
                      "pipeArgs": {
                        "anyOf": [
                          {
                            "type": "array",
                            "description": "Command line arguments passed to the pipe program. Token ${debuggerCommand} in pipeArgs will get replaced by the full debugger command, this token can be specified inline with other arguments. If ${debuggerCommand} isn't used in any argument, the full debugger command will be instead be added to the end of the argument list.",
                            "items": {
                              "type": "string"
                            },
                            "default": []
                          },
                          {
                            "type": "string",
                            "description": "Stringified version of command line arguments passed to the pipe program. Token ${debuggerCommand} in pipeArgs will get replaced by the full debugger command, this token can be specified inline with other arguments. If ${debuggerCommand} isn't used in any argument, the full debugger command will be instead be added to the end of the argument list.",
                            "default": ""
                          }
                        ],
                        "default": []
                      },
                      "quoteArgs": {
                        "type": "boolean",
                        "description": "Should arguments that contain characters that need to be quoted (example: spaces) be quoted? Defaults to 'true'. If set to false, the debugger command will no longer be automatically quoted.",
                        "default": true
                      },
                      "pipeEnv": {
                        "type": "object",
                        "additionalProperties": {
                          "type": "string"
                        },
                        "description": "Environment variables passed to the pipe program.",
                        "default": {}
                      }
                    }
                  }
                }
              },
              "suppressJITOptimizations": {
                "type": "boolean",
                "description": "If true, when an optimized module (.dll compiled in the Release configuration) loads in the target process, the debugger will ask the Just-In-Time compiler to generate code with optimizations disabled. For more information: https://aka.ms/VSCode-CS-LaunchJson#suppress-jit-optimizations",
                "default": false
              },
              "symbolOptions": {
                "description": "Options to control how symbols (.pdb files) are found and loaded.",
                "default": {
                  "searchPaths": [],
                  "searchMicrosoftSymbolServer": false,
                  "searchNuGetOrgSymbolServer": false
                },
                "type": "object",
                "properties": {
                  "searchPaths": {
                    "type": "array",
                    "items": {
                      "type": "string"
                    },
                    "description": "Array of symbol server URLs (example: http​://MyExampleSymbolServer) or directories (example: /build/symbols) to search for .pdb files. These directories will be searched in addition to the default locations -- next to the module and the path where the pdb was originally dropped to.",
                    "default": []
                  },
                  "searchMicrosoftSymbolServer": {
                    "type": "boolean",
                    "description": "If 'true' the Microsoft Symbol server (https​://msdl.microsoft.com​/download/symbols) is added to the symbols search path. If unspecified, this option defaults to 'false'.",
                    "default": false
                  },
                  "searchNuGetOrgSymbolServer": {
                    "type": "boolean",
                    "description": "If 'true' the NuGet.org symbol server (https​://symbols.nuget.org​/download/symbols) is added to the symbols search path. If unspecified, this option defaults to 'false'.",
                    "default": false
                  },
                  "cachePath": {
                    "type": "string",
                    "description": "Directory where symbols downloaded from symbol servers should be cached. If unspecified, on Windows the debugger will default to %TEMP%\\SymbolCache, and on Linux and macOS the debugger will default to ~/.dotnet/symbolcache.",
                    "default": "~/.dotnet/symbolcache"
                  },
                  "moduleFilter": {
                    "description": "Provides options to control which modules (.dll files) the debugger will attempt to load symbols (.pdb files) for.",
                    "default": {
                      "mode": "loadAllButExcluded",
                      "excludedModules": []
                    },
                    "type": "object",
                    "required": [
                      "mode"
                    ],
                    "properties": {
                      "mode": {
                        "type": "string",
                        "enum": [
                          "loadAllButExcluded",
                          "loadOnlyIncluded"
                        ],
                        "enumDescriptions": [
                          "Load symbols for all modules unless the module is in the 'excludedModules' array.",
                          "Do not attempt to load symbols for ANY module unless it is in the 'includedModules' array, or it is included through the 'includeSymbolsNextToModules' setting."
                        ],
                        "description": "Controls which of the two basic operating modes the module filter operates in.",
                        "default": "loadAllButExcluded"
                      },
                      "excludedModules": {
                        "type": "array",
                        "items": {
                          "type": "string"
                        },
                        "description": "Array of modules that the debugger should NOT load symbols for. Wildcards (example: MyCompany.*.dll) are supported.\n\nThis property is ignored unless 'mode' is set to 'loadAllButExcluded'.",
                        "default": []
                      },
                      "includedModules": {
                        "type": "array",
                        "items": {
                          "type": "string"
                        },
                        "description": "Array of modules that the debugger should load symbols for. Wildcards (example: MyCompany.*.dll) are supported.\n\nThis property is ignored unless 'mode' is set to 'loadOnlyIncluded'.",
                        "default": [
                          "MyExampleModule.dll"
                        ]
                      },
                      "includeSymbolsNextToModules": {
                        "type": "boolean",
                        "description": "If true, for any module NOT in the 'includedModules' array, the debugger will still check next to the module itself and the launching executable, but it will not check paths on the symbol search list. This option defaults to 'true'.\n\nThis property is ignored unless 'mode' is set to 'loadOnlyIncluded'.",
                        "default": true
                      }
                    }
                  }
                }
              },
              "sourceLinkOptions": {
                "description": "Options to control how Source Link connects to web servers. For more information: https://aka.ms/VSCode-CS-LaunchJson#source-link-options",
                "default": {
                  "*": {
                    "enabled": true
                  }
                },
                "type": "object",
                "additionalItems": {
                  "type": "object",
                  "properties": {
                    "enabled": {
                      "title": "boolean",
                      "description": "Is Source Link enabled for this URL?  If unspecified, this option defaults to 'true'.",
                      "default": "true"
                    }
                  }
                }
              },
              "allowFastEvaluate": {
                "type": "boolean",
                "description": "When true (the default state), the debugger will attempt faster evaluation by simulating execution of simple properties and methods.",
                "default": true
              },
              "targetOutputLogPath": {
                "type": "string",
                "description": "When set, text that the target application writes to stdout and stderr (ex: Console.WriteLine) will be saved to the specified file. This option is ignored if console is set to something other than internalConsole.",
                "default": "${workspaceFolder}/out.txt"
              }
            }
          },
          "attach": {
            "type": "object",
            "required": [],
            "properties": {
              "processName": {
                "type": "string",
                "description": "",
                "default": "The process name to attach to. If this is used, 'processId' should not be used."
              },
              "processId": {
                "anyOf": [
                  {
                    "type": "string",
                    "description": "The process id to attach to. Use \"${command:pickProcess}\" to get a list of running processes to attach to. If 'processId' used, 'processName' should not be used.",
                    "default": "${command:pickProcess}"
                  },
                  {
                    "type": "integer",
                    "description": "The process id to attach to. Use \"${command:pickProcess}\" to get a list of running processes to attach to. If 'processId' used, 'processName' should not be used.",
                    "default": 0
                  }
                ]
              },
              "sourceFileMap": {
                "type": "object",
                "description": "Optional source file mappings passed to the debug engine. Example: '{ \"C:\\foo\":\"/home/user/foo\" }'",
                "additionalProperties": {
                  "type": "string"
                },
                "default": {
                  "<insert-source-path-here>": "<insert-target-path-here>"
                }
              },
              "justMyCode": {
                "type": "boolean",
                "description": "Optional flag to only show user code.",
                "default": true
              },
              "requireExactSource": {
                "type": "boolean",
                "description": "Optional flag to require current source code to match the pdb.",
                "default": true
              },
              "enableStepFiltering": {
                "type": "boolean",
                "description": "Optional flag to enable stepping over Properties and Operators.",
                "default": true
              },
              "logging": {
                "description": "Optional flags to determine what types of messages should be logged to the output window.",
                "type": "object",
                "required": [],
                "default": {},
                "properties": {
                  "exceptions": {
                    "type": "boolean",
                    "description": "Optional flag to determine whether exception messages should be logged to the output window.",
                    "default": true
                  },
                  "moduleLoad": {
                    "type": "boolean",
                    "description": "Optional flag to determine whether module load events should be logged to the output window.",
                    "default": true
                  },
                  "programOutput": {
                    "type": "boolean",
                    "description": "Optional flag to determine whether program output should be logged to the output window when not using an external console.",
                    "default": true
                  },
                  "engineLogging": {
                    "type": "boolean",
                    "description": "Optional flag to determine whether diagnostic engine logs should be logged to the output window.",
                    "default": false
                  },
                  "browserStdOut": {
                    "type": "boolean",
                    "description": "Optional flag to determine if stdout text from the launching the web browser should be logged to the output window.",
                    "default": true
                  },
                  "elapsedTiming": {
                    "type": "boolean",
                    "description": "If true, engine logging will include `adapterElapsedTime` and `engineElapsedTime` properties to indicate the amount of time, in microseconds, that a request took.",
                    "default": false
                  },
                  "threadExit": {
                    "type": "boolean",
                    "description": "Controls if a message is logged when a thread in the target process exits. Default: `false`.",
                    "default": false
                  },
                  "processExit": {
                    "type": "boolean",
                    "description": "Controls if a message is logged when the target process exits, or debugging is stopped. Default: `true`.",
                    "default": true
                  }
                }
              },
              "pipeTransport": {
                "description": "When present, this tells the debugger to connect to a remote computer using another executable as a pipe that will relay standard input/output between VS Code and the .NET Core debugger backend executable (vsdbg).",
                "type": "object",
                "required": [
                  "debuggerPath"
                ],
                "default": {
                  "pipeCwd": "${workspaceFolder}",
                  "pipeProgram": "enter the fully qualified path for the pipe program name, for example '/usr/bin/ssh'",
                  "pipeArgs": [],
                  "debuggerPath": "enter the path for the debugger on the target machine, for example ~/vsdbg/vsdbg"
                },
                "properties": {
                  "pipeCwd": {
                    "type": "string",
                    "description": "The fully qualified path to the working directory for the pipe program.",
                    "default": "${workspaceFolder}"
                  },
                  "pipeProgram": {
                    "type": "string",
                    "description": "The fully qualified pipe command to execute.",
                    "default": "enter the fully qualified path for the pipe program name, for example '/usr/bin/ssh'"
                  },
                  "pipeArgs": {
                    "anyOf": [
                      {
                        "type": "array",
                        "description": "Command line arguments passed to the pipe program. Token ${debuggerCommand} in pipeArgs will get replaced by the full debugger command, this token can be specified inline with other arguments. If ${debuggerCommand} isn't used in any argument, the full debugger command will be instead be added to the end of the argument list.",
                        "items": {
                          "type": "string"
                        },
                        "default": []
                      },
                      {
                        "type": "string",
                        "description": "Stringified version of command line arguments passed to the pipe program. Token ${debuggerCommand} in pipeArgs will get replaced by the full debugger command, this token can be specified inline with other arguments. If ${debuggerCommand} isn't used in any argument, the full debugger command will be instead be added to the end of the argument list.",
                        "default": ""
                      }
                    ],
                    "default": []
                  },
                  "debuggerPath": {
                    "type": "string",
                    "description": "The full path to the debugger on the target machine.",
                    "default": "enter the path for the debugger on the target machine, for example ~/vsdbg/vsdbg"
                  },
                  "pipeEnv": {
                    "type": "object",
                    "additionalProperties": {
                      "type": "string"
                    },
                    "description": "Environment variables passed to the pipe program.",
                    "default": {}
                  },
                  "quoteArgs": {
                    "type": "boolean",
                    "description": "Should arguments that contain characters that need to be quoted (example: spaces) be quoted? Defaults to 'true'. If set to false, the debugger command will no longer be automatically quoted.",
                    "default": true
                  },
                  "windows": {
                    "description": "Windows-specific pipe launch configuration options",
                    "default": {
                      "pipeCwd": "${workspaceFolder}",
                      "pipeProgram": "enter the fully qualified path for the pipe program name, for example 'c:\\tools\\plink.exe'",
                      "pipeArgs": []
                    },
                    "type": "object",
                    "properties": {
                      "pipeCwd": {
                        "type": "string",
                        "description": "The fully qualified path to the working directory for the pipe program.",
                        "default": "${workspaceFolder}"
                      },
                      "pipeProgram": {
                        "type": "string",
                        "description": "The fully qualified pipe command to execute.",
                        "default": "enter the fully qualified path for the pipe program name, for example '/usr/bin/ssh'"
                      },
                      "pipeArgs": {
                        "anyOf": [
                          {
                            "type": "array",
                            "description": "Command line arguments passed to the pipe program. Token ${debuggerCommand} in pipeArgs will get replaced by the full debugger command, this token can be specified inline with other arguments. If ${debuggerCommand} isn't used in any argument, the full debugger command will be instead be added to the end of the argument list.",
                            "items": {
                              "type": "string"
                            },
                            "default": []
                          },
                          {
                            "type": "string",
                            "description": "Stringified version of command line arguments passed to the pipe program. Token ${debuggerCommand} in pipeArgs will get replaced by the full debugger command, this token can be specified inline with other arguments. If ${debuggerCommand} isn't used in any argument, the full debugger command will be instead be added to the end of the argument list.",
                            "default": ""
                          }
                        ],
                        "default": []
                      },
                      "quoteArgs": {
                        "type": "boolean",
                        "description": "Should arguments that contain characters that need to be quoted (example: spaces) be quoted? Defaults to 'true'. If set to false, the debugger command will no longer be automatically quoted.",
                        "default": true
                      },
                      "pipeEnv": {
                        "type": "object",
                        "additionalProperties": {
                          "type": "string"
                        },
                        "description": "Environment variables passed to the pipe program.",
                        "default": {}
                      }
                    }
                  },
                  "osx": {
                    "description": "OSX-specific pipe launch configuration options",
                    "default": {
                      "pipeCwd": "${workspaceFolder}",
                      "pipeProgram": "enter the fully qualified path for the pipe program name, for example '/usr/bin/ssh'",
                      "pipeArgs": []
                    },
                    "type": "object",
                    "properties": {
                      "pipeCwd": {
                        "type": "string",
                        "description": "The fully qualified path to the working directory for the pipe program.",
                        "default": "${workspaceFolder}"
                      },
                      "pipeProgram": {
                        "type": "string",
                        "description": "The fully qualified pipe command to execute.",
                        "default": "enter the fully qualified path for the pipe program name, for example '/usr/bin/ssh'"
                      },
                      "pipeArgs": {
                        "anyOf": [
                          {
                            "type": "array",
                            "description": "Command line arguments passed to the pipe program. Token ${debuggerCommand} in pipeArgs will get replaced by the full debugger command, this token can be specified inline with other arguments. If ${debuggerCommand} isn't used in any argument, the full debugger command will be instead be added to the end of the argument list.",
                            "items": {
                              "type": "string"
                            },
                            "default": []
                          },
                          {
                            "type": "string",
                            "description": "Stringified version of command line arguments passed to the pipe program. Token ${debuggerCommand} in pipeArgs will get replaced by the full debugger command, this token can be specified inline with other arguments. If ${debuggerCommand} isn't used in any argument, the full debugger command will be instead be added to the end of the argument list.",
                            "default": ""
                          }
                        ],
                        "default": []
                      },
                      "quoteArgs": {
                        "type": "boolean",
                        "description": "Should arguments that contain characters that need to be quoted (example: spaces) be quoted? Defaults to 'true'. If set to false, the debugger command will no longer be automatically quoted.",
                        "default": true
                      },
                      "pipeEnv": {
                        "type": "object",
                        "additionalProperties": {
                          "type": "string"
                        },
                        "description": "Environment variables passed to the pipe program.",
                        "default": {}
                      }
                    }
                  },
                  "linux": {
                    "description": "Linux-specific pipe launch configuration options",
                    "default": {
                      "pipeCwd": "${workspaceFolder}",
                      "pipeProgram": "enter the fully qualified path for the pipe program name, for example '/usr/bin/ssh'",
                      "pipeArgs": []
                    },
                    "type": "object",
                    "properties": {
                      "pipeCwd": {
                        "type": "string",
                        "description": "The fully qualified path to the working directory for the pipe program.",
                        "default": "${workspaceFolder}"
                      },
                      "pipeProgram": {
                        "type": "string",
                        "description": "The fully qualified pipe command to execute.",
                        "default": "enter the fully qualified path for the pipe program name, for example '/usr/bin/ssh'"
                      },
                      "pipeArgs": {
                        "anyOf": [
                          {
                            "type": "array",
                            "description": "Command line arguments passed to the pipe program. Token ${debuggerCommand} in pipeArgs will get replaced by the full debugger command, this token can be specified inline with other arguments. If ${debuggerCommand} isn't used in any argument, the full debugger command will be instead be added to the end of the argument list.",
                            "items": {
                              "type": "string"
                            },
                            "default": []
                          },
                          {
                            "type": "string",
                            "description": "Stringified version of command line arguments passed to the pipe program. Token ${debuggerCommand} in pipeArgs will get replaced by the full debugger command, this token can be specified inline with other arguments. If ${debuggerCommand} isn't used in any argument, the full debugger command will be instead be added to the end of the argument list.",
                            "default": ""
                          }
                        ],
                        "default": []
                      },
                      "quoteArgs": {
                        "type": "boolean",
                        "description": "Should arguments that contain characters that need to be quoted (example: spaces) be quoted? Defaults to 'true'. If set to false, the debugger command will no longer be automatically quoted.",
                        "default": true
                      },
                      "pipeEnv": {
                        "type": "object",
                        "additionalProperties": {
                          "type": "string"
                        },
                        "description": "Environment variables passed to the pipe program.",
                        "default": {}
                      }
                    }
                  }
                }
              },
              "suppressJITOptimizations": {
                "type": "boolean",
                "description": "If true, when an optimized module (.dll compiled in the Release configuration) loads in the target process, the debugger will ask the Just-In-Time compiler to generate code with optimizations disabled. For more information: https://aka.ms/VSCode-CS-LaunchJson#suppress-jit-optimizations",
                "default": false
              },
              "symbolOptions": {
                "description": "Options to control how symbols (.pdb files) are found and loaded.",
                "default": {
                  "searchPaths": [],
                  "searchMicrosoftSymbolServer": false,
                  "searchNuGetOrgSymbolServer": false
                },
                "type": "object",
                "properties": {
                  "searchPaths": {
                    "type": "array",
                    "items": {
                      "type": "string"
                    },
                    "description": "Array of symbol server URLs (example: http​://MyExampleSymbolServer) or directories (example: /build/symbols) to search for .pdb files. These directories will be searched in addition to the default locations -- next to the module and the path where the pdb was originally dropped to.",
                    "default": []
                  },
                  "searchMicrosoftSymbolServer": {
                    "type": "boolean",
                    "description": "If 'true' the Microsoft Symbol server (https​://msdl.microsoft.com​/download/symbols) is added to the symbols search path. If unspecified, this option defaults to 'false'.",
                    "default": false
                  },
                  "searchNuGetOrgSymbolServer": {
                    "type": "boolean",
                    "description": "If 'true' the NuGet.org symbol server (https​://symbols.nuget.org​/download/symbols) is added to the symbols search path. If unspecified, this option defaults to 'false'.",
                    "default": false
                  },
                  "cachePath": {
                    "type": "string",
                    "description": "Directory where symbols downloaded from symbol servers should be cached. If unspecified, on Windows the debugger will default to %TEMP%\\SymbolCache, and on Linux and macOS the debugger will default to ~/.dotnet/symbolcache.",
                    "default": "~/.dotnet/symbolcache"
                  },
                  "moduleFilter": {
                    "description": "Provides options to control which modules (.dll files) the debugger will attempt to load symbols (.pdb files) for.",
                    "default": {
                      "mode": "loadAllButExcluded",
                      "excludedModules": []
                    },
                    "type": "object",
                    "required": [
                      "mode"
                    ],
                    "properties": {
                      "mode": {
                        "type": "string",
                        "enum": [
                          "loadAllButExcluded",
                          "loadOnlyIncluded"
                        ],
                        "enumDescriptions": [
                          "Load symbols for all modules unless the module is in the 'excludedModules' array.",
                          "Do not attempt to load symbols for ANY module unless it is in the 'includedModules' array, or it is included through the 'includeSymbolsNextToModules' setting."
                        ],
                        "description": "Controls which of the two basic operating modes the module filter operates in.",
                        "default": "loadAllButExcluded"
                      },
                      "excludedModules": {
                        "type": "array",
                        "items": {
                          "type": "string"
                        },
                        "description": "Array of modules that the debugger should NOT load symbols for. Wildcards (example: MyCompany.*.dll) are supported.\n\nThis property is ignored unless 'mode' is set to 'loadAllButExcluded'.",
                        "default": []
                      },
                      "includedModules": {
                        "type": "array",
                        "items": {
                          "type": "string"
                        },
                        "description": "Array of modules that the debugger should load symbols for. Wildcards (example: MyCompany.*.dll) are supported.\n\nThis property is ignored unless 'mode' is set to 'loadOnlyIncluded'.",
                        "default": [
                          "MyExampleModule.dll"
                        ]
                      },
                      "includeSymbolsNextToModules": {
                        "type": "boolean",
                        "description": "If true, for any module NOT in the 'includedModules' array, the debugger will still check next to the module itself and the launching executable, but it will not check paths on the symbol search list. This option defaults to 'true'.\n\nThis property is ignored unless 'mode' is set to 'loadOnlyIncluded'.",
                        "default": true
                      }
                    }
                  }
                }
              },
              "sourceLinkOptions": {
                "description": "Options to control how Source Link connects to web servers. For more information: https://aka.ms/VSCode-CS-LaunchJson#source-link-options",
                "default": {
                  "*": {
                    "enabled": true
                  }
                },
                "type": "object",
                "additionalItems": {
                  "type": "object",
                  "properties": {
                    "enabled": {
                      "title": "boolean",
                      "description": "Is Source Link enabled for this URL?  If unspecified, this option defaults to 'true'.",
                      "default": "true"
                    }
                  }
                }
              },
              "allowFastEvaluate": {
                "type": "boolean",
                "description": "When true (the default state), the debugger will attempt faster evaluation by simulating execution of simple properties and methods.",
                "default": true
              }
            }
          }
        },
        "configurationSnippets": [
          {
            "label": ".NET: Launch .NET Core Console App",
            "description": "Launch a .NET Core Console App with a debugger.",
            "body": {
              "name": ".NET Core Launch (console)",
              "type": "coreclr",
              "request": "launch",
              "preLaunchTask": "build",
              "program": "^\"\\${workspaceFolder}/bin/Debug/${1:<target-framework>}/${2:<project-name.dll>}\"",
              "args": [],
              "cwd": "^\"\\${workspaceFolder}\"",
              "stopAtEntry": false,
              "console": "internalConsole"
            }
          },
          {
            "label": ".NET: Attach to local .NET Core Console App",
            "description": "Attach a debugger to a .NET Core Console App.",
            "body": {
              "name": ".NET Core Attach",
              "type": "coreclr",
              "request": "attach",
              "processId": "^\"\\${command:pickProcess}\""
            }
          },
          {
            "label": ".NET: Launch a local .NET Core Web App",
            "description": "Launch a .NET Core Web App with both a browser and a debugger.",
            "body": {
              "name": ".NET Core Launch (web)",
              "type": "coreclr",
              "request": "launch",
              "preLaunchTask": "build",
              "program": "^\"\\${workspaceFolder}/bin/Debug/${1:<target-framework>}/${2:<project-name.dll>}\"",
              "args": [],
              "cwd": "^\"\\${workspaceFolder}\"",
              "stopAtEntry": false,
              "serverReadyAction": {
                "action": "openExternally",
                "pattern": "^\"^\\\\\\\\s*Now listening on:\\\\\\\\s+(https?://\\\\\\\\S+)\""
              },
              "env": {
                "ASPNETCORE_ENVIRONMENT": "Development"
              },
              "sourceFileMap": {
                "/Views": "^\"\\${workspaceFolder}/Views\""
              }
            }
          },
          {
            "label": ".NET: Launch a remote .NET Core Console App",
            "description": "Launch a .NET Core Console App on a remote machine.",
            "body": {
              "name": ".NET Core Launch (console)",
              "type": "coreclr",
              "request": "launch",
              "preLaunchTask": "build",
              "program": "^\"\\${workspaceFolder}/bin/Debug/${1:<target-framework>}/${2:<project-name.dll>}\"",
              "args": [],
              "cwd": "^\"\\${workspaceFolder}\"",
              "stopAtEntry": false,
              "console": "internalConsole",
              "pipeTransport": {
                "pipeCwd": "^\"\\${workspaceFolder}\"",
                "pipeProgram": "^\"${3:enter the fully qualified path for the pipe program name, for example '/usr/bin/ssh'}\"",
                "pipeArgs": [],
                "debuggerPath": "^\"${4:enter the path for the debugger on the target machine, for example ~/vsdbg/vsdbg}\""
              }
            }
          },
          {
            "label": ".NET: Attach to remote .NET Core Console App",
            "description": "Attach a debugger to a .NET Core Console App on a remote machine.",
            "body": {
              "name": ".NET Core Attach",
              "type": "coreclr",
              "request": "attach",
              "processId": "^\"\\${command:pickRemoteProcess}\"",
              "pipeTransport": {
                "pipeCwd": "^\"\\${workspaceFolder}\"",
                "pipeProgram": "^\"${1:enter the fully qualified path for the pipe program name, for example '/usr/bin/ssh'}\"",
                "pipeArgs": [],
                "debuggerPath": "^\"${2:enter the path for the debugger on the target machine, for example ~/vsdbg/vsdbg}\""
              }
            }
          }
        ]
      },
      {
        "type": "clr",
        "label": ".NET",
        "enableBreakpointsFor": {
          "languageIds": [
            "csharp",
            "razor",
            "qsharp",
            "aspnetcorerazor"
          ]
        },
        "variables": {
          "pickProcess": "csharp.listProcess",
          "pickRemoteProcess": "csharp.listRemoteProcess"
        },
        "adapterExecutableCommand": "csharp.clrAdapterExecutableCommand",
        "aiKey": "AIF-d9b70cd4-b9f9-4d70-929b-a071c400b217",
        "configurationAttributes": {
          "launch": {
            "type": "object",
            "required": [
              "program"
            ],
            "properties": {
              "program": {
                "type": "string",
                "description": "Path to the application dll or .NET Core host executable to launch.\nThis property normally takes the form: '${workspaceFolder}/bin/Debug/(target-framework)/(project-name.dll)'\nExample: '${workspaceFolder}/bin/Debug/netcoreapp1.1/MyProject.dll'\n\nWhere:\n(target-framework) is the framework that the debugged project is being built for. This is normally found in the project file as the 'TargetFramework' property.\n(project-name.dll) is the name of debugged project's build output dll. This is normally the same as the project file name but with a '.dll' extension.",
                "default": "${workspaceFolder}/bin/Debug/<insert-target-framework-here>/<insert-project-name-here>.dll"
              },
              "cwd": {
                "type": "string",
                "description": "Path to the working directory of the program being debugged. Default is the current workspace.",
                "default": "${workspaceFolder}"
              },
              "args": {
                "anyOf": [
                  {
                    "type": "array",
                    "description": "Command line arguments passed to the program.",
                    "items": {
                      "type": "string"
                    },
                    "default": []
                  },
                  {
                    "type": "string",
                    "description": "Stringified version of command line arguments passed to the program.",
                    "default": ""
                  }
                ]
              },
              "stopAtEntry": {
                "type": "boolean",
                "description": "If true, the debugger should stop at the entry point of the target.",
                "default": false
              },
              "launchBrowser": {
                "description": "Describes options to launch a web browser as part of launch",
                "default": {
                  "enabled": true
                },
                "type": "object",
                "required": [
                  "enabled"
                ],
                "properties": {
                  "enabled": {
                    "type": "boolean",
                    "description": "Whether web browser launch is enabled",
                    "default": true
                  },
                  "args": {
                    "type": "string",
                    "description": "The arguments to pass to the command to open the browser. This is used only if the platform-specific element (`osx`, `linux` or `windows`) doesn't specify a value for `args`. Use ${auto-detect-url} to automatically use the address the server is listening to.",
                    "default": "${auto-detect-url}"
                  },
                  "osx": {
                    "description": "OSX-specific web launch configuration options. By default, this will start the browser using `open`.",
                    "default": {
                      "command": "open",
                      "args": "${auto-detect-url}"
                    },
                    "type": "object",
                    "required": [
                      "command"
                    ],
                    "properties": {
                      "command": {
                        "type": "string",
                        "description": "The executable which will start the web browser",
                        "default": "open"
                      },
                      "args": {
                        "type": "string",
                        "description": "The arguments to pass to the command to open the browser. Use ${auto-detect-url} to automatically use the address the server is listening to.",
                        "default": "${auto-detect-url}"
                      }
                    }
                  },
                  "linux": {
                    "description": "Linux-specific web launch configuration options. By default, this will start the browser using `xdg-open`.",
                    "default": {
                      "command": "xdg-open",
                      "args": "${auto-detect-url}"
                    },
                    "type": "object",
                    "required": [
                      "command"
                    ],
                    "properties": {
                      "command": {
                        "type": "string",
                        "description": "The executable which will start the web browser",
                        "default": "xdg-open"
                      },
                      "args": {
                        "type": "string",
                        "description": "The arguments to pass to the command to open the browser. Use ${auto-detect-url} to automatically use the address the server is listening to.",
                        "default": "${auto-detect-url}"
                      }
                    }
                  },
                  "windows": {
                    "description": "Windows-specific web launch configuration options. By default, this will start the browser using `cmd /c start`.",
                    "default": {
                      "command": "cmd.exe",
                      "args": "/C start ${auto-detect-url}"
                    },
                    "type": "object",
                    "required": [
                      "command"
                    ],
                    "properties": {
                      "command": {
                        "type": "string",
                        "description": "The executable which will start the web browser",
                        "default": "cmd.exe"
                      },
                      "args": {
                        "type": "string",
                        "description": "The arguments to pass to the command to open the browser. Use ${auto-detect-url} to automatically use the address the server is listening to.",
                        "default": "/C start ${auto-detect-url}"
                      }
                    }
                  }
                }
              },
              "env": {
                "type": "object",
                "additionalProperties": {
                  "type": "string"
                },
                "description": "Environment variables passed to the program.",
                "default": {}
              },
              "envFile": {
                "type": "string",
                "description": "Environment variables passed to the program by a file.",
                "default": "${workspaceFolder}/.env"
              },
              "console": {
                "type": "string",
                "enum": [
                  "internalConsole",
                  "integratedTerminal",
                  "externalTerminal"
                ],
                "enumDescriptions": [
                  "Output to the VS Code Debug Console. This doesn't support reading console input (ex:Console.ReadLine)",
                  "VS Code's integrated terminal",
                  "External terminal that can be configured via user settings"
                ],
                "description": "Where to launch the debug target.",
                "default": "internalConsole"
              },
              "externalConsole": {
                "type": "boolean",
                "description": "Attribute 'externalConsole' is deprecated, use 'console' instead.",
                "default": false
              },
              "sourceFileMap": {
                "type": "object",
                "description": "Optional source file mappings passed to the debug engine. Example: '{ \"C:\\foo\":\"/home/user/foo\" }'",
                "additionalProperties": {
                  "type": "string"
                },
                "default": {
                  "<insert-source-path-here>": "<insert-target-path-here>"
                }
              },
              "justMyCode": {
                "type": "boolean",
                "description": "Optional flag to only show user code.",
                "default": true
              },
              "requireExactSource": {
                "type": "boolean",
                "description": "Optional flag to require current source code to match the pdb.",
                "default": true
              },
              "enableStepFiltering": {
                "type": "boolean",
                "description": "Optional flag to enable stepping over Properties and Operators.",
                "default": true
              },
              "logging": {
                "description": "Optional flags to determine what types of messages should be logged to the output window.",
                "type": "object",
                "required": [],
                "default": {},
                "properties": {
                  "exceptions": {
                    "type": "boolean",
                    "description": "Optional flag to determine whether exception messages should be logged to the output window.",
                    "default": true
                  },
                  "moduleLoad": {
                    "type": "boolean",
                    "description": "Optional flag to determine whether module load events should be logged to the output window.",
                    "default": true
                  },
                  "programOutput": {
                    "type": "boolean",
                    "description": "Optional flag to determine whether program output should be logged to the output window when not using an external console.",
                    "default": true
                  },
                  "engineLogging": {
                    "type": "boolean",
                    "description": "Optional flag to determine whether diagnostic engine logs should be logged to the output window.",
                    "default": false
                  },
                  "browserStdOut": {
                    "type": "boolean",
                    "description": "Optional flag to determine if stdout text from the launching the web browser should be logged to the output window.",
                    "default": true
                  },
                  "elapsedTiming": {
                    "type": "boolean",
                    "description": "If true, engine logging will include `adapterElapsedTime` and `engineElapsedTime` properties to indicate the amount of time, in microseconds, that a request took.",
                    "default": false
                  },
                  "threadExit": {
                    "type": "boolean",
                    "description": "Controls if a message is logged when a thread in the target process exits. Default: `false`.",
                    "default": false
                  },
                  "processExit": {
                    "type": "boolean",
                    "description": "Controls if a message is logged when the target process exits, or debugging is stopped. Default: `true`.",
                    "default": true
                  }
                }
              },
              "pipeTransport": {
                "description": "When present, this tells the debugger to connect to a remote computer using another executable as a pipe that will relay standard input/output between VS Code and the .NET Core debugger backend executable (vsdbg).",
                "type": "object",
                "required": [
                  "debuggerPath"
                ],
                "default": {
                  "pipeCwd": "${workspaceFolder}",
                  "pipeProgram": "enter the fully qualified path for the pipe program name, for example '/usr/bin/ssh'",
                  "pipeArgs": [],
                  "debuggerPath": "enter the path for the debugger on the target machine, for example ~/vsdbg/vsdbg"
                },
                "properties": {
                  "pipeCwd": {
                    "type": "string",
                    "description": "The fully qualified path to the working directory for the pipe program.",
                    "default": "${workspaceFolder}"
                  },
                  "pipeProgram": {
                    "type": "string",
                    "description": "The fully qualified pipe command to execute.",
                    "default": "enter the fully qualified path for the pipe program name, for example '/usr/bin/ssh'"
                  },
                  "pipeArgs": {
                    "anyOf": [
                      {
                        "type": "array",
                        "description": "Command line arguments passed to the pipe program. Token ${debuggerCommand} in pipeArgs will get replaced by the full debugger command, this token can be specified inline with other arguments. If ${debuggerCommand} isn't used in any argument, the full debugger command will be instead be added to the end of the argument list.",
                        "items": {
                          "type": "string"
                        },
                        "default": []
                      },
                      {
                        "type": "string",
                        "description": "Stringified version of command line arguments passed to the pipe program. Token ${debuggerCommand} in pipeArgs will get replaced by the full debugger command, this token can be specified inline with other arguments. If ${debuggerCommand} isn't used in any argument, the full debugger command will be instead be added to the end of the argument list.",
                        "default": ""
                      }
                    ],
                    "default": []
                  },
                  "debuggerPath": {
                    "type": "string",
                    "description": "The full path to the debugger on the target machine.",
                    "default": "enter the path for the debugger on the target machine, for example ~/vsdbg/vsdbg"
                  },
                  "pipeEnv": {
                    "type": "object",
                    "additionalProperties": {
                      "type": "string"
                    },
                    "description": "Environment variables passed to the pipe program.",
                    "default": {}
                  },
                  "quoteArgs": {
                    "type": "boolean",
                    "description": "Should arguments that contain characters that need to be quoted (example: spaces) be quoted? Defaults to 'true'. If set to false, the debugger command will no longer be automatically quoted.",
                    "default": true
                  },
                  "windows": {
                    "description": "Windows-specific pipe launch configuration options",
                    "default": {
                      "pipeCwd": "${workspaceFolder}",
                      "pipeProgram": "enter the fully qualified path for the pipe program name, for example 'c:\\tools\\plink.exe'",
                      "pipeArgs": []
                    },
                    "type": "object",
                    "properties": {
                      "pipeCwd": {
                        "type": "string",
                        "description": "The fully qualified path to the working directory for the pipe program.",
                        "default": "${workspaceFolder}"
                      },
                      "pipeProgram": {
                        "type": "string",
                        "description": "The fully qualified pipe command to execute.",
                        "default": "enter the fully qualified path for the pipe program name, for example '/usr/bin/ssh'"
                      },
                      "pipeArgs": {
                        "anyOf": [
                          {
                            "type": "array",
                            "description": "Command line arguments passed to the pipe program. Token ${debuggerCommand} in pipeArgs will get replaced by the full debugger command, this token can be specified inline with other arguments. If ${debuggerCommand} isn't used in any argument, the full debugger command will be instead be added to the end of the argument list.",
                            "items": {
                              "type": "string"
                            },
                            "default": []
                          },
                          {
                            "type": "string",
                            "description": "Stringified version of command line arguments passed to the pipe program. Token ${debuggerCommand} in pipeArgs will get replaced by the full debugger command, this token can be specified inline with other arguments. If ${debuggerCommand} isn't used in any argument, the full debugger command will be instead be added to the end of the argument list.",
                            "default": ""
                          }
                        ],
                        "default": []
                      },
                      "quoteArgs": {
                        "type": "boolean",
                        "description": "Should arguments that contain characters that need to be quoted (example: spaces) be quoted? Defaults to 'true'. If set to false, the debugger command will no longer be automatically quoted.",
                        "default": true
                      },
                      "pipeEnv": {
                        "type": "object",
                        "additionalProperties": {
                          "type": "string"
                        },
                        "description": "Environment variables passed to the pipe program.",
                        "default": {}
                      }
                    }
                  },
                  "osx": {
                    "description": "OSX-specific pipe launch configuration options",
                    "default": {
                      "pipeCwd": "${workspaceFolder}",
                      "pipeProgram": "enter the fully qualified path for the pipe program name, for example '/usr/bin/ssh'",
                      "pipeArgs": []
                    },
                    "type": "object",
                    "properties": {
                      "pipeCwd": {
                        "type": "string",
                        "description": "The fully qualified path to the working directory for the pipe program.",
                        "default": "${workspaceFolder}"
                      },
                      "pipeProgram": {
                        "type": "string",
                        "description": "The fully qualified pipe command to execute.",
                        "default": "enter the fully qualified path for the pipe program name, for example '/usr/bin/ssh'"
                      },
                      "pipeArgs": {
                        "anyOf": [
                          {
                            "type": "array",
                            "description": "Command line arguments passed to the pipe program. Token ${debuggerCommand} in pipeArgs will get replaced by the full debugger command, this token can be specified inline with other arguments. If ${debuggerCommand} isn't used in any argument, the full debugger command will be instead be added to the end of the argument list.",
                            "items": {
                              "type": "string"
                            },
                            "default": []
                          },
                          {
                            "type": "string",
                            "description": "Stringified version of command line arguments passed to the pipe program. Token ${debuggerCommand} in pipeArgs will get replaced by the full debugger command, this token can be specified inline with other arguments. If ${debuggerCommand} isn't used in any argument, the full debugger command will be instead be added to the end of the argument list.",
                            "default": ""
                          }
                        ],
                        "default": []
                      },
                      "quoteArgs": {
                        "type": "boolean",
                        "description": "Should arguments that contain characters that need to be quoted (example: spaces) be quoted? Defaults to 'true'. If set to false, the debugger command will no longer be automatically quoted.",
                        "default": true
                      },
                      "pipeEnv": {
                        "type": "object",
                        "additionalProperties": {
                          "type": "string"
                        },
                        "description": "Environment variables passed to the pipe program.",
                        "default": {}
                      }
                    }
                  },
                  "linux": {
                    "description": "Linux-specific pipe launch configuration options",
                    "default": {
                      "pipeCwd": "${workspaceFolder}",
                      "pipeProgram": "enter the fully qualified path for the pipe program name, for example '/usr/bin/ssh'",
                      "pipeArgs": []
                    },
                    "type": "object",
                    "properties": {
                      "pipeCwd": {
                        "type": "string",
                        "description": "The fully qualified path to the working directory for the pipe program.",
                        "default": "${workspaceFolder}"
                      },
                      "pipeProgram": {
                        "type": "string",
                        "description": "The fully qualified pipe command to execute.",
                        "default": "enter the fully qualified path for the pipe program name, for example '/usr/bin/ssh'"
                      },
                      "pipeArgs": {
                        "anyOf": [
                          {
                            "type": "array",
                            "description": "Command line arguments passed to the pipe program. Token ${debuggerCommand} in pipeArgs will get replaced by the full debugger command, this token can be specified inline with other arguments. If ${debuggerCommand} isn't used in any argument, the full debugger command will be instead be added to the end of the argument list.",
                            "items": {
                              "type": "string"
                            },
                            "default": []
                          },
                          {
                            "type": "string",
                            "description": "Stringified version of command line arguments passed to the pipe program. Token ${debuggerCommand} in pipeArgs will get replaced by the full debugger command, this token can be specified inline with other arguments. If ${debuggerCommand} isn't used in any argument, the full debugger command will be instead be added to the end of the argument list.",
                            "default": ""
                          }
                        ],
                        "default": []
                      },
                      "quoteArgs": {
                        "type": "boolean",
                        "description": "Should arguments that contain characters that need to be quoted (example: spaces) be quoted? Defaults to 'true'. If set to false, the debugger command will no longer be automatically quoted.",
                        "default": true
                      },
                      "pipeEnv": {
                        "type": "object",
                        "additionalProperties": {
                          "type": "string"
                        },
                        "description": "Environment variables passed to the pipe program.",
                        "default": {}
                      }
                    }
                  }
                }
              },
              "suppressJITOptimizations": {
                "type": "boolean",
                "description": "If true, when an optimized module (.dll compiled in the Release configuration) loads in the target process, the debugger will ask the Just-In-Time compiler to generate code with optimizations disabled. For more information: https://aka.ms/VSCode-CS-LaunchJson#suppress-jit-optimizations",
                "default": false
              },
              "symbolOptions": {
                "description": "Options to control how symbols (.pdb files) are found and loaded.",
                "default": {
                  "searchPaths": [],
                  "searchMicrosoftSymbolServer": false,
                  "searchNuGetOrgSymbolServer": false
                },
                "type": "object",
                "properties": {
                  "searchPaths": {
                    "type": "array",
                    "items": {
                      "type": "string"
                    },
                    "description": "Array of symbol server URLs (example: http​://MyExampleSymbolServer) or directories (example: /build/symbols) to search for .pdb files. These directories will be searched in addition to the default locations -- next to the module and the path where the pdb was originally dropped to.",
                    "default": []
                  },
                  "searchMicrosoftSymbolServer": {
                    "type": "boolean",
                    "description": "If 'true' the Microsoft Symbol server (https​://msdl.microsoft.com​/download/symbols) is added to the symbols search path. If unspecified, this option defaults to 'false'.",
                    "default": false
                  },
                  "searchNuGetOrgSymbolServer": {
                    "type": "boolean",
                    "description": "If 'true' the NuGet.org symbol server (https​://symbols.nuget.org​/download/symbols) is added to the symbols search path. If unspecified, this option defaults to 'false'.",
                    "default": false
                  },
                  "cachePath": {
                    "type": "string",
                    "description": "Directory where symbols downloaded from symbol servers should be cached. If unspecified, on Windows the debugger will default to %TEMP%\\SymbolCache, and on Linux and macOS the debugger will default to ~/.dotnet/symbolcache.",
                    "default": "~/.dotnet/symbolcache"
                  },
                  "moduleFilter": {
                    "description": "Provides options to control which modules (.dll files) the debugger will attempt to load symbols (.pdb files) for.",
                    "default": {
                      "mode": "loadAllButExcluded",
                      "excludedModules": []
                    },
                    "type": "object",
                    "required": [
                      "mode"
                    ],
                    "properties": {
                      "mode": {
                        "type": "string",
                        "enum": [
                          "loadAllButExcluded",
                          "loadOnlyIncluded"
                        ],
                        "enumDescriptions": [
                          "Load symbols for all modules unless the module is in the 'excludedModules' array.",
                          "Do not attempt to load symbols for ANY module unless it is in the 'includedModules' array, or it is included through the 'includeSymbolsNextToModules' setting."
                        ],
                        "description": "Controls which of the two basic operating modes the module filter operates in.",
                        "default": "loadAllButExcluded"
                      },
                      "excludedModules": {
                        "type": "array",
                        "items": {
                          "type": "string"
                        },
                        "description": "Array of modules that the debugger should NOT load symbols for. Wildcards (example: MyCompany.*.dll) are supported.\n\nThis property is ignored unless 'mode' is set to 'loadAllButExcluded'.",
                        "default": []
                      },
                      "includedModules": {
                        "type": "array",
                        "items": {
                          "type": "string"
                        },
                        "description": "Array of modules that the debugger should load symbols for. Wildcards (example: MyCompany.*.dll) are supported.\n\nThis property is ignored unless 'mode' is set to 'loadOnlyIncluded'.",
                        "default": [
                          "MyExampleModule.dll"
                        ]
                      },
                      "includeSymbolsNextToModules": {
                        "type": "boolean",
                        "description": "If true, for any module NOT in the 'includedModules' array, the debugger will still check next to the module itself and the launching executable, but it will not check paths on the symbol search list. This option defaults to 'true'.\n\nThis property is ignored unless 'mode' is set to 'loadOnlyIncluded'.",
                        "default": true
                      }
                    }
                  }
                }
              },
              "sourceLinkOptions": {
                "description": "Options to control how Source Link connects to web servers. For more information: https://aka.ms/VSCode-CS-LaunchJson#source-link-options",
                "default": {
                  "*": {
                    "enabled": true
                  }
                },
                "type": "object",
                "additionalItems": {
                  "type": "object",
                  "properties": {
                    "enabled": {
                      "title": "boolean",
                      "description": "Is Source Link enabled for this URL?  If unspecified, this option defaults to 'true'.",
                      "default": "true"
                    }
                  }
                }
              },
              "allowFastEvaluate": {
                "type": "boolean",
                "description": "When true (the default state), the debugger will attempt faster evaluation by simulating execution of simple properties and methods.",
                "default": true
              },
              "targetOutputLogPath": {
                "type": "string",
                "description": "When set, text that the target application writes to stdout and stderr (ex: Console.WriteLine) will be saved to the specified file. This option is ignored if console is set to something other than internalConsole.",
                "default": "${workspaceFolder}/out.txt"
              }
            }
          },
          "attach": {
            "type": "object",
            "required": [],
            "properties": {
              "processName": {
                "type": "string",
                "description": "",
                "default": "The process name to attach to. If this is used, 'processId' should not be used."
              },
              "processId": {
                "anyOf": [
                  {
                    "type": "string",
                    "description": "The process id to attach to. Use \"${command:pickProcess}\" to get a list of running processes to attach to. If 'processId' used, 'processName' should not be used.",
                    "default": "${command:pickProcess}"
                  },
                  {
                    "type": "integer",
                    "description": "The process id to attach to. Use \"${command:pickProcess}\" to get a list of running processes to attach to. If 'processId' used, 'processName' should not be used.",
                    "default": 0
                  }
                ]
              },
              "sourceFileMap": {
                "type": "object",
                "description": "Optional source file mappings passed to the debug engine. Example: '{ \"C:\\foo\":\"/home/user/foo\" }'",
                "additionalProperties": {
                  "type": "string"
                },
                "default": {
                  "<insert-source-path-here>": "<insert-target-path-here>"
                }
              },
              "justMyCode": {
                "type": "boolean",
                "description": "Optional flag to only show user code.",
                "default": true
              },
              "requireExactSource": {
                "type": "boolean",
                "description": "Optional flag to require current source code to match the pdb.",
                "default": true
              },
              "enableStepFiltering": {
                "type": "boolean",
                "description": "Optional flag to enable stepping over Properties and Operators.",
                "default": true
              },
              "logging": {
                "description": "Optional flags to determine what types of messages should be logged to the output window.",
                "type": "object",
                "required": [],
                "default": {},
                "properties": {
                  "exceptions": {
                    "type": "boolean",
                    "description": "Optional flag to determine whether exception messages should be logged to the output window.",
                    "default": true
                  },
                  "moduleLoad": {
                    "type": "boolean",
                    "description": "Optional flag to determine whether module load events should be logged to the output window.",
                    "default": true
                  },
                  "programOutput": {
                    "type": "boolean",
                    "description": "Optional flag to determine whether program output should be logged to the output window when not using an external console.",
                    "default": true
                  },
                  "engineLogging": {
                    "type": "boolean",
                    "description": "Optional flag to determine whether diagnostic engine logs should be logged to the output window.",
                    "default": false
                  },
                  "browserStdOut": {
                    "type": "boolean",
                    "description": "Optional flag to determine if stdout text from the launching the web browser should be logged to the output window.",
                    "default": true
                  },
                  "elapsedTiming": {
                    "type": "boolean",
                    "description": "If true, engine logging will include `adapterElapsedTime` and `engineElapsedTime` properties to indicate the amount of time, in microseconds, that a request took.",
                    "default": false
                  },
                  "threadExit": {
                    "type": "boolean",
                    "description": "Controls if a message is logged when a thread in the target process exits. Default: `false`.",
                    "default": false
                  },
                  "processExit": {
                    "type": "boolean",
                    "description": "Controls if a message is logged when the target process exits, or debugging is stopped. Default: `true`.",
                    "default": true
                  }
                }
              },
              "pipeTransport": {
                "description": "When present, this tells the debugger to connect to a remote computer using another executable as a pipe that will relay standard input/output between VS Code and the .NET Core debugger backend executable (vsdbg).",
                "type": "object",
                "required": [
                  "debuggerPath"
                ],
                "default": {
                  "pipeCwd": "${workspaceFolder}",
                  "pipeProgram": "enter the fully qualified path for the pipe program name, for example '/usr/bin/ssh'",
                  "pipeArgs": [],
                  "debuggerPath": "enter the path for the debugger on the target machine, for example ~/vsdbg/vsdbg"
                },
                "properties": {
                  "pipeCwd": {
                    "type": "string",
                    "description": "The fully qualified path to the working directory for the pipe program.",
                    "default": "${workspaceFolder}"
                  },
                  "pipeProgram": {
                    "type": "string",
                    "description": "The fully qualified pipe command to execute.",
                    "default": "enter the fully qualified path for the pipe program name, for example '/usr/bin/ssh'"
                  },
                  "pipeArgs": {
                    "anyOf": [
                      {
                        "type": "array",
                        "description": "Command line arguments passed to the pipe program. Token ${debuggerCommand} in pipeArgs will get replaced by the full debugger command, this token can be specified inline with other arguments. If ${debuggerCommand} isn't used in any argument, the full debugger command will be instead be added to the end of the argument list.",
                        "items": {
                          "type": "string"
                        },
                        "default": []
                      },
                      {
                        "type": "string",
                        "description": "Stringified version of command line arguments passed to the pipe program. Token ${debuggerCommand} in pipeArgs will get replaced by the full debugger command, this token can be specified inline with other arguments. If ${debuggerCommand} isn't used in any argument, the full debugger command will be instead be added to the end of the argument list.",
                        "default": ""
                      }
                    ],
                    "default": []
                  },
                  "debuggerPath": {
                    "type": "string",
                    "description": "The full path to the debugger on the target machine.",
                    "default": "enter the path for the debugger on the target machine, for example ~/vsdbg/vsdbg"
                  },
                  "pipeEnv": {
                    "type": "object",
                    "additionalProperties": {
                      "type": "string"
                    },
                    "description": "Environment variables passed to the pipe program.",
                    "default": {}
                  },
                  "quoteArgs": {
                    "type": "boolean",
                    "description": "Should arguments that contain characters that need to be quoted (example: spaces) be quoted? Defaults to 'true'. If set to false, the debugger command will no longer be automatically quoted.",
                    "default": true
                  },
                  "windows": {
                    "description": "Windows-specific pipe launch configuration options",
                    "default": {
                      "pipeCwd": "${workspaceFolder}",
                      "pipeProgram": "enter the fully qualified path for the pipe program name, for example 'c:\\tools\\plink.exe'",
                      "pipeArgs": []
                    },
                    "type": "object",
                    "properties": {
                      "pipeCwd": {
                        "type": "string",
                        "description": "The fully qualified path to the working directory for the pipe program.",
                        "default": "${workspaceFolder}"
                      },
                      "pipeProgram": {
                        "type": "string",
                        "description": "The fully qualified pipe command to execute.",
                        "default": "enter the fully qualified path for the pipe program name, for example '/usr/bin/ssh'"
                      },
                      "pipeArgs": {
                        "anyOf": [
                          {
                            "type": "array",
                            "description": "Command line arguments passed to the pipe program. Token ${debuggerCommand} in pipeArgs will get replaced by the full debugger command, this token can be specified inline with other arguments. If ${debuggerCommand} isn't used in any argument, the full debugger command will be instead be added to the end of the argument list.",
                            "items": {
                              "type": "string"
                            },
                            "default": []
                          },
                          {
                            "type": "string",
                            "description": "Stringified version of command line arguments passed to the pipe program. Token ${debuggerCommand} in pipeArgs will get replaced by the full debugger command, this token can be specified inline with other arguments. If ${debuggerCommand} isn't used in any argument, the full debugger command will be instead be added to the end of the argument list.",
                            "default": ""
                          }
                        ],
                        "default": []
                      },
                      "quoteArgs": {
                        "type": "boolean",
                        "description": "Should arguments that contain characters that need to be quoted (example: spaces) be quoted? Defaults to 'true'. If set to false, the debugger command will no longer be automatically quoted.",
                        "default": true
                      },
                      "pipeEnv": {
                        "type": "object",
                        "additionalProperties": {
                          "type": "string"
                        },
                        "description": "Environment variables passed to the pipe program.",
                        "default": {}
                      }
                    }
                  },
                  "osx": {
                    "description": "OSX-specific pipe launch configuration options",
                    "default": {
                      "pipeCwd": "${workspaceFolder}",
                      "pipeProgram": "enter the fully qualified path for the pipe program name, for example '/usr/bin/ssh'",
                      "pipeArgs": []
                    },
                    "type": "object",
                    "properties": {
                      "pipeCwd": {
                        "type": "string",
                        "description": "The fully qualified path to the working directory for the pipe program.",
                        "default": "${workspaceFolder}"
                      },
                      "pipeProgram": {
                        "type": "string",
                        "description": "The fully qualified pipe command to execute.",
                        "default": "enter the fully qualified path for the pipe program name, for example '/usr/bin/ssh'"
                      },
                      "pipeArgs": {
                        "anyOf": [
                          {
                            "type": "array",
                            "description": "Command line arguments passed to the pipe program. Token ${debuggerCommand} in pipeArgs will get replaced by the full debugger command, this token can be specified inline with other arguments. If ${debuggerCommand} isn't used in any argument, the full debugger command will be instead be added to the end of the argument list.",
                            "items": {
                              "type": "string"
                            },
                            "default": []
                          },
                          {
                            "type": "string",
                            "description": "Stringified version of command line arguments passed to the pipe program. Token ${debuggerCommand} in pipeArgs will get replaced by the full debugger command, this token can be specified inline with other arguments. If ${debuggerCommand} isn't used in any argument, the full debugger command will be instead be added to the end of the argument list.",
                            "default": ""
                          }
                        ],
                        "default": []
                      },
                      "quoteArgs": {
                        "type": "boolean",
                        "description": "Should arguments that contain characters that need to be quoted (example: spaces) be quoted? Defaults to 'true'. If set to false, the debugger command will no longer be automatically quoted.",
                        "default": true
                      },
                      "pipeEnv": {
                        "type": "object",
                        "additionalProperties": {
                          "type": "string"
                        },
                        "description": "Environment variables passed to the pipe program.",
                        "default": {}
                      }
                    }
                  },
                  "linux": {
                    "description": "Linux-specific pipe launch configuration options",
                    "default": {
                      "pipeCwd": "${workspaceFolder}",
                      "pipeProgram": "enter the fully qualified path for the pipe program name, for example '/usr/bin/ssh'",
                      "pipeArgs": []
                    },
                    "type": "object",
                    "properties": {
                      "pipeCwd": {
                        "type": "string",
                        "description": "The fully qualified path to the working directory for the pipe program.",
                        "default": "${workspaceFolder}"
                      },
                      "pipeProgram": {
                        "type": "string",
                        "description": "The fully qualified pipe command to execute.",
                        "default": "enter the fully qualified path for the pipe program name, for example '/usr/bin/ssh'"
                      },
                      "pipeArgs": {
                        "anyOf": [
                          {
                            "type": "array",
                            "description": "Command line arguments passed to the pipe program. Token ${debuggerCommand} in pipeArgs will get replaced by the full debugger command, this token can be specified inline with other arguments. If ${debuggerCommand} isn't used in any argument, the full debugger command will be instead be added to the end of the argument list.",
                            "items": {
                              "type": "string"
                            },
                            "default": []
                          },
                          {
                            "type": "string",
                            "description": "Stringified version of command line arguments passed to the pipe program. Token ${debuggerCommand} in pipeArgs will get replaced by the full debugger command, this token can be specified inline with other arguments. If ${debuggerCommand} isn't used in any argument, the full debugger command will be instead be added to the end of the argument list.",
                            "default": ""
                          }
                        ],
                        "default": []
                      },
                      "quoteArgs": {
                        "type": "boolean",
                        "description": "Should arguments that contain characters that need to be quoted (example: spaces) be quoted? Defaults to 'true'. If set to false, the debugger command will no longer be automatically quoted.",
                        "default": true
                      },
                      "pipeEnv": {
                        "type": "object",
                        "additionalProperties": {
                          "type": "string"
                        },
                        "description": "Environment variables passed to the pipe program.",
                        "default": {}
                      }
                    }
                  }
                }
              },
              "suppressJITOptimizations": {
                "type": "boolean",
                "description": "If true, when an optimized module (.dll compiled in the Release configuration) loads in the target process, the debugger will ask the Just-In-Time compiler to generate code with optimizations disabled. For more information: https://aka.ms/VSCode-CS-LaunchJson#suppress-jit-optimizations",
                "default": false
              },
              "symbolOptions": {
                "description": "Options to control how symbols (.pdb files) are found and loaded.",
                "default": {
                  "searchPaths": [],
                  "searchMicrosoftSymbolServer": false,
                  "searchNuGetOrgSymbolServer": false
                },
                "type": "object",
                "properties": {
                  "searchPaths": {
                    "type": "array",
                    "items": {
                      "type": "string"
                    },
                    "description": "Array of symbol server URLs (example: http​://MyExampleSymbolServer) or directories (example: /build/symbols) to search for .pdb files. These directories will be searched in addition to the default locations -- next to the module and the path where the pdb was originally dropped to.",
                    "default": []
                  },
                  "searchMicrosoftSymbolServer": {
                    "type": "boolean",
                    "description": "If 'true' the Microsoft Symbol server (https​://msdl.microsoft.com​/download/symbols) is added to the symbols search path. If unspecified, this option defaults to 'false'.",
                    "default": false
                  },
                  "searchNuGetOrgSymbolServer": {
                    "type": "boolean",
                    "description": "If 'true' the NuGet.org symbol server (https​://symbols.nuget.org​/download/symbols) is added to the symbols search path. If unspecified, this option defaults to 'false'.",
                    "default": false
                  },
                  "cachePath": {
                    "type": "string",
                    "description": "Directory where symbols downloaded from symbol servers should be cached. If unspecified, on Windows the debugger will default to %TEMP%\\SymbolCache, and on Linux and macOS the debugger will default to ~/.dotnet/symbolcache.",
                    "default": "~/.dotnet/symbolcache"
                  },
                  "moduleFilter": {
                    "description": "Provides options to control which modules (.dll files) the debugger will attempt to load symbols (.pdb files) for.",
                    "default": {
                      "mode": "loadAllButExcluded",
                      "excludedModules": []
                    },
                    "type": "object",
                    "required": [
                      "mode"
                    ],
                    "properties": {
                      "mode": {
                        "type": "string",
                        "enum": [
                          "loadAllButExcluded",
                          "loadOnlyIncluded"
                        ],
                        "enumDescriptions": [
                          "Load symbols for all modules unless the module is in the 'excludedModules' array.",
                          "Do not attempt to load symbols for ANY module unless it is in the 'includedModules' array, or it is included through the 'includeSymbolsNextToModules' setting."
                        ],
                        "description": "Controls which of the two basic operating modes the module filter operates in.",
                        "default": "loadAllButExcluded"
                      },
                      "excludedModules": {
                        "type": "array",
                        "items": {
                          "type": "string"
                        },
                        "description": "Array of modules that the debugger should NOT load symbols for. Wildcards (example: MyCompany.*.dll) are supported.\n\nThis property is ignored unless 'mode' is set to 'loadAllButExcluded'.",
                        "default": []
                      },
                      "includedModules": {
                        "type": "array",
                        "items": {
                          "type": "string"
                        },
                        "description": "Array of modules that the debugger should load symbols for. Wildcards (example: MyCompany.*.dll) are supported.\n\nThis property is ignored unless 'mode' is set to 'loadOnlyIncluded'.",
                        "default": [
                          "MyExampleModule.dll"
                        ]
                      },
                      "includeSymbolsNextToModules": {
                        "type": "boolean",
                        "description": "If true, for any module NOT in the 'includedModules' array, the debugger will still check next to the module itself and the launching executable, but it will not check paths on the symbol search list. This option defaults to 'true'.\n\nThis property is ignored unless 'mode' is set to 'loadOnlyIncluded'.",
                        "default": true
                      }
                    }
                  }
                }
              },
              "sourceLinkOptions": {
                "description": "Options to control how Source Link connects to web servers. For more information: https://aka.ms/VSCode-CS-LaunchJson#source-link-options",
                "default": {
                  "*": {
                    "enabled": true
                  }
                },
                "type": "object",
                "additionalItems": {
                  "type": "object",
                  "properties": {
                    "enabled": {
                      "title": "boolean",
                      "description": "Is Source Link enabled for this URL?  If unspecified, this option defaults to 'true'.",
                      "default": "true"
                    }
                  }
                }
              },
              "allowFastEvaluate": {
                "type": "boolean",
                "description": "When true (the default state), the debugger will attempt faster evaluation by simulating execution of simple properties and methods.",
                "default": true
              }
            }
          }
        }
      },
      {
        "type": "blazorwasm",
        "label": "Blazor WebAssembly Debug",
        "initialConfigurations": [
          {
            "type": "blazorwasm",
            "name": "Launch and Debug Blazor WebAssembly Application",
            "request": "launch"
          }
        ],
        "configurationAttributes": {
          "launch": {
            "properties": {
              "cwd": {
                "type": "string",
                "description": "The directory of the Blazor WebAssembly app, defaults to the workspace folder.",
                "default": "${workspaceFolder}"
              },
              "url": {
                "type": "string",
                "description": "The URL of the application",
                "default": "https://localhost:5001"
              },
              "browser": {
                "type": "string",
                "description": "The debugging browser to launch (Edge or Chrome)",
                "default": "chrome",
                "enum": [
                  "chrome",
                  "edge"
                ]
              },
              "trace": {
                "type": [
                  "boolean",
                  "string"
                ],
                "default": "true",
                "enum": [
                  "verbose",
                  true
                ],
                "description": "If true, verbose logs from JS debugger are sent to log file. If 'verbose', send logs to console."
              },
              "hosted": {
                "type": "boolean",
                "default": "false",
                "description": "True if the app is a hosted Blazor WebAssembly app, false otherwise."
              },
              "webRoot": {
                "type": "string",
                "default": "${workspaceFolder}",
                "description": "Specifies the absolute path to the webserver root."
              },
              "timeout": {
                "type": "number",
                "default": 30000,
                "description": "Retry for this number of milliseconds to connect to browser."
              },
              "program": {
                "type": "string",
                "default": "${workspaceFolder}/Server/bin/Debug/<target-framework>/<target-dll>",
                "description": "The path of the DLL to execute when launching a hosted server app"
              },
              "env": {
                "type": "object",
                "description": "Environment variables passed to dotnet. Only valid for hosted apps."
              }
            }
          },
          "attach": {
            "properties": {
              "url": {
                "type": "string",
                "description": "The URL of the application",
                "default": "https://localhost:5001"
              },
              "cwd": {
                "type": "string",
                "description": "The directory of the Blazor WebAssembly app, defaults to the workspace folder.",
                "default": "${workspaceFolder}"
              },
              "browser": {
                "type": "string",
                "description": "The debugging browser to launch (Edge or Chrome)",
                "default": "chrome",
                "enum": [
                  "chrome",
                  "edge"
                ]
              },
              "trace": {
                "type": [
                  "boolean",
                  "string"
                ],
                "default": "true",
                "enum": [
                  "verbose",
                  true
                ],
                "description": "If true, verbose logs from JS debugger are sent to log file. If 'verbose', send logs to console."
              },
              "webRoot": {
                "type": "string",
                "default": "${workspaceFolder}",
                "description": "Specifies the absolute path to the webserver root."
              },
              "timeout": {
                "type": "number",
                "default": 30000,
                "description": "Retry for this number of milliseconds to connect to browser."
              }
            }
          }
        }
      }
    ],
    "semanticTokenTypes": [
      {
        "id": "razorTagHelperElement",
        "description": "A Razor TagHelper Element"
      },
      {
        "id": "razorTagHelperAttribute",
        "description": "A Razor TagHelper Attribute"
      },
      {
        "id": "razorTransition",
        "description": "A Razor transition"
      },
      {
        "id": "razorDirectiveAttribute",
        "description": "A Razor Directive Attribute"
      },
      {
        "id": "razorDirectiveColon",
        "description": "A colon between directive attribute parameters"
      },
      {
        "id": "plainKeyword",
        "description": "Represents a keyword"
      },
      {
        "id": "controlKeyword",
        "description": "Represents a control-flow keyword"
      },
      {
        "id": "operatorOverloaded",
        "description": "Represents a custom implementation of an operator"
      },
      {
        "id": "preprocessorKeyword",
        "description": "Represents"
      },
      {
        "id": "preprocessorText",
        "description": "Represents"
      },
      {
        "id": "excludedCode",
        "description": ""
      },
      {
        "id": "punctuation",
        "description": ""
      },
      {
        "id": "stringVerbatim",
        "description": ""
      },
      {
        "id": "stringEscapeCharacter",
        "description": ""
      },
      {
        "id": "delegate",
        "description": ""
      },
      {
        "id": "module",
        "description": ""
      },
      {
        "id": "extensionMethod",
        "description": ""
      },
      {
        "id": "field",
        "description": ""
      },
      {
        "id": "local",
        "description": ""
      },
      {
        "id": "xmlDocCommentAttributeName",
        "description": ""
      },
      {
        "id": "xmlDocCommentAttributeQuotes",
        "description": ""
      },
      {
        "id": "xmlDocCommentAttributeValue",
        "description": ""
      },
      {
        "id": "xmlDocCommentCDataSection",
        "description": ""
      },
      {
        "id": "xmlDocCommentComment",
        "description": ""
      },
      {
        "id": "xmlDocCommentDelimiter",
        "description": ""
      },
      {
        "id": "xmlDocCommentEntityReference",
        "description": ""
      },
      {
        "id": "xmlDocCommentName",
        "description": ""
      },
      {
        "id": "xmlDocCommentProcessingInstruction",
        "description": ""
      },
      {
        "id": "xmlDocCommentText",
        "description": ""
      }
    ],
    "semanticTokenModifiers": [],
    "semanticTokenScopes": [
      {
        "language": "aspnetcorerazor",
        "scopes": {
          "razorTagHelperElement": [
            "entity.name.class.element.taghelper"
          ],
          "razorTagHelperAttribute": [
            "entity.name.class.attribute.taghelper"
          ],
          "razorTransition": [
            "keyword.control.razor.transition"
          ],
          "razorDirectiveAttribute": [
            "keyword.control.razor.directive.attribute",
            "keyword.control.cshtml.directive.attribute"
          ],
          "razorDirectiveColon": [
            "keyword.control.razor.directive.colon",
            "keyword.control.cshtml.directive.colon"
          ]
        }
      },
      {
        "language": "csharp",
        "scopes": {
          "plainKeyword": [
            "keyword.cs"
          ],
          "controlKeyword": [
            "keyword.control.cs"
          ],
          "operatorOverloaded": [
            "entity.name.function.member.overload.cs"
          ],
          "preprocessorKeyword": [
            "keyword.preprocessor.cs"
          ],
          "preprocessorText": [
            "meta.preprocessor.string.cs"
          ],
          "excludedCode": [
            "support.other.excluded.cs"
          ],
          "punctuation": [
            "punctuation.cs"
          ],
          "stringVerbatim": [
            "string.verbatim.cs"
          ],
          "stringEscapeCharacter": [
            "constant.character.escape.cs"
          ],
          "delegate": [
            "entity.name.type.delegate.cs"
          ],
          "module": [
            "entity.name.type.module.cs"
          ],
          "extensionMethod": [
            "entity.name.function.extension.cs"
          ],
          "field": [
            "entity.name.variable.field.cs"
          ],
          "local": [
            "entity.name.variable.local.cs"
          ],
          "xmlDocCommentAttributeName": [
            "comment.documentation.attribute.name.cs"
          ],
          "xmlDocCommentAttributeQuotes": [
            "comment.documentation.attribute.quotes.cs"
          ],
          "xmlDocCommentAttributeValue": [
            "comment.documentation.attribute.value.cs"
          ],
          "xmlDocCommentCDataSection": [
            "comment.documentation.cdata.cs"
          ],
          "xmlDocCommentComment": [
            "comment.documentation.comment.cs"
          ],
          "xmlDocCommentDelimiter": [
            "comment.documentation.delimiter.cs"
          ],
          "xmlDocCommentEntityReference": [
            "comment.documentation.entityReference.cs"
          ],
          "xmlDocCommentName": [
            "comment.documentation.name.cs"
          ],
          "xmlDocCommentProcessingInstruction": [
            "comment.documentation.processingInstruction.cs"
          ],
          "xmlDocCommentText": [
            "comment.documentation.cs"
          ]
        }
      }
    ],
    "languages": [
      {
        "id": "aspnetcorerazor",
        "extensions": [
          ".cshtml",
          ".razor"
        ],
        "mimetypes": [
          "text/x-cshtml"
        ],
        "configuration": "./src/razor/language-configuration.json"
      }
    ],
    "grammars": [
      {
        "language": "aspnetcorerazor",
        "scopeName": "text.aspnetcorerazor",
        "path": "./src/razor/syntaxes/aspnetcorerazor.tmLanguage.json"
      }
    ],
    "menus": {
      "editor/title": [
        {
          "command": "extension.showRazorCSharpWindow",
          "when": "resourceLangId == aspnetcorerazor"
        },
        {
          "command": "extension.showRazorHtmlWindow",
          "when": "resourceLangId == aspnetcorerazor"
        },
        {
          "command": "razor.reportIssue",
          "when": "resourceLangId == aspnetcorerazor"
        }
      ],
      "editor/context": [
        {
          "command": "dotnet.test.runTestsInContext",
          "when": "editorLangId == csharp",
          "group": "2_dotnet@1"
        },
        {
          "command": "dotnet.test.debugTestsInContext",
          "when": "editorLangId == csharp",
          "group": "2_dotnet@2"
        }
      ],
      "commandPalette": [
        {
          "command": "dotnet.test.runTestsInContext",
          "when": "editorLangId == csharp"
        },
        {
          "command": "dotnet.test.debugTestsInContext",
          "when": "editorLangId == csharp"
        }
      ]
    }
  }
}<|MERGE_RESOLUTION|>--- conflicted
+++ resolved
@@ -153,10 +153,7 @@
     "typescript": "^3.8.3",
     "unzipper": "0.9.10",
     "vsce": "1.57.0",
-<<<<<<< HEAD
-=======
     "vscode": "1.1.36",
->>>>>>> c6cb69e0
     "webpack": "4.29.3",
     "webpack-cli": "^3.2.3"
   },
