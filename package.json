--- conflicted
+++ resolved
@@ -39,14 +39,9 @@
   "defaults": {
     "roslyn": "4.9.0-1.23513.7",
     "omniSharp": "1.39.10",
-<<<<<<< HEAD
-    "razor": "7.0.0-preview.23513.5",
+    "razor": "7.0.0-preview.23516.2",
     "razorOmnisharp": "7.0.0-preview.23363.1",
     "razorTelemetry": "7.0.0-preview.23475.5"
-=======
-    "razor": "7.0.0-preview.23516.2",
-    "razorOmnisharp": "7.0.0-preview.23363.1"
->>>>>>> ba8e1188
   },
   "main": "./dist/extension",
   "l10n": "./l10n",
